import '@nomiclabs/hardhat-waffle'
import 'hardhat-deploy'
import '@nomiclabs/hardhat-ethers'
import '@nomicfoundation/hardhat-verify'
import '@typechain/hardhat'
import 'solidity-coverage'
import 'hardhat-gas-reporter'
import 'hardhat-contract-sizer'
import 'hardhat-ignore-warnings'
// import '@tovarishfin/hardhat-yul';
import dotenv from 'dotenv'

dotenv.config()

const solidity = {
  compilers: [
    {
      version: '0.8.17',
      settings: {
        optimizer: {
          enabled: true,
          runs: 2000,
        },
      },
    },
  ],
  overrides: {
    'src/rollup/RollupUserLogic.sol': {
      version: '0.8.17',
      settings: {
        optimizer: {
          enabled: true,
          runs: 20,
        },
      },
    },
    'src/challengeV2/EdgeChallengeManager.sol': {
      version: '0.8.17',
      settings: {
        optimizer: {
          enabled: true,
          runs: 200,
        },
      },
    },
  },
}

if (process.env['INTERFACE_TESTER_SOLC_VERSION']) {
  solidity.compilers.push({
    version: process.env['INTERFACE_TESTER_SOLC_VERSION'],
    settings: {
      optimizer: {
        enabled: true,
        runs: 100,
      },
    },
  })
  solidity.overrides = {
    ...(solidity.overrides || {}),
    ...{
      'src/test-helpers/InterfaceCompatibilityTester.sol': {
        version: process.env['INTERFACE_TESTER_SOLC_VERSION'],
        settings: {
          optimizer: {
            enabled: true,
            runs: 100,
          },
        },
      },
    },
  }
}

/**
 * @type import('hardhat/config').HardhatUserConfig
 */
module.exports = {
  solidity,
  paths: {
    sources: './src',
    artifacts: 'build/contracts',
  },
  namedAccounts: {
    deployer: {
      default: 0,
    },
  },
  networks: {
    hardhat: {
      chainId: 1338,
      throwOnTransactionFailures: true,
      allowUnlimitedContractSize: true,
      accounts: {
        accountsBalance: '1000000000000000000000000000',
      },
      blockGasLimit: 200000000,
      // mining: {
      //   auto: false,
      //   interval: 1000,
      // },
      forking: {
        url: 'https://mainnet.infura.io/v3/' + process.env['INFURA_KEY'],
        enabled: process.env['SHOULD_FORK'] === '1',
      },
    },
    mainnet: {
      url: 'https://mainnet.infura.io/v3/' + process.env['INFURA_KEY'],
      accounts: process.env['MAINNET_PRIVKEY']
        ? [process.env['MAINNET_PRIVKEY']]
        : [],
    },
    sepolia: {
      url: 'https://sepolia.infura.io/v3/' + process.env['INFURA_KEY'],
      accounts: process.env['DEVNET_PRIVKEY']
        ? [process.env['DEVNET_PRIVKEY']]
        : [],
    },
<<<<<<< HEAD
=======
    holesky: {
      url: 'https://holesky.infura.io/v3/' + process.env['INFURA_KEY'],
      accounts: process.env['DEVNET_PRIVKEY']
        ? [process.env['DEVNET_PRIVKEY']]
        : [],
    },
    arbRinkeby: {
      url: 'https://rinkeby.arbitrum.io/rpc',
      accounts: process.env['DEVNET_PRIVKEY']
        ? [process.env['DEVNET_PRIVKEY']]
        : [],
    },
    arbGoerliRollup: {
      url: 'https://goerli-rollup.arbitrum.io/rpc',
      accounts: process.env['DEVNET_PRIVKEY']
        ? [process.env['DEVNET_PRIVKEY']]
        : [],
    },
>>>>>>> 79a206dc
    arbSepolia: {
      url: 'https://sepolia-rollup.arbitrum.io/rpc',
      accounts: process.env['DEVNET_PRIVKEY']
        ? [process.env['DEVNET_PRIVKEY']]
        : [],
    },
    arb1: {
      url: 'https://arb1.arbitrum.io/rpc',
      accounts: process.env['MAINNET_PRIVKEY']
        ? [process.env['MAINNET_PRIVKEY']]
        : [],
    },
    nova: {
      url: 'https://nova.arbitrum.io/rpc',
      accounts: process.env['MAINNET_PRIVKEY']
        ? [process.env['MAINNET_PRIVKEY']]
        : [],
    },
    base: {
      url: 'https://mainnet.base.org',
      accounts: process.env['MAINNET_PRIVKEY']
        ? [process.env['MAINNET_PRIVKEY']]
        : [],
    },
    baseSepolia: {
      url: 'https://sepolia.base.org',
      accounts: process.env['DEVNET_PRIVKEY']
        ? [process.env['DEVNET_PRIVKEY']]
        : [],
    },
    geth: {
      url: 'http://localhost:8545',
    },
  },
  etherscan: {
    apiKey: {
      mainnet: process.env['ETHERSCAN_API_KEY'],
      sepolia: process.env['ETHERSCAN_API_KEY'],
<<<<<<< HEAD
=======
      holesky: process.env['ETHERSCAN_API_KEY'],
>>>>>>> 79a206dc
      arbitrumOne: process.env['ARBISCAN_API_KEY'],
      nova: process.env['NOVA_ARBISCAN_API_KEY'],
      arbSepolia: process.env['ARBISCAN_API_KEY'],
      base: process.env['BASESCAN_API_KEY'],
      baseSepolia: process.env['BASESCAN_API_KEY'],
    },
    customChains: [
      {
        network: 'nova',
        chainId: 42170,
        urls: {
          apiURL: 'https://api-nova.arbiscan.io/api',
          browserURL: 'https://nova.arbiscan.io/',
        },
      },
      {
        network: 'arbSepolia',
        chainId: 421614,
        urls: {
          apiURL: 'https://api-sepolia.arbiscan.io/api',
          browserURL: 'https://sepolia.arbiscan.io/',
        },
      },
    ],
  },
  mocha: {
    timeout: 0,
  },
  gasReporter: {
    enabled: process.env.DISABLE_GAS_REPORTER ? false : true,
  },
  typechain: {
    outDir: 'build/types',
    target: 'ethers-v5',
  },
  contractSizer: {
    strict: true,
  },
}<|MERGE_RESOLUTION|>--- conflicted
+++ resolved
@@ -116,8 +116,6 @@
         ? [process.env['DEVNET_PRIVKEY']]
         : [],
     },
-<<<<<<< HEAD
-=======
     holesky: {
       url: 'https://holesky.infura.io/v3/' + process.env['INFURA_KEY'],
       accounts: process.env['DEVNET_PRIVKEY']
@@ -136,7 +134,6 @@
         ? [process.env['DEVNET_PRIVKEY']]
         : [],
     },
->>>>>>> 79a206dc
     arbSepolia: {
       url: 'https://sepolia-rollup.arbitrum.io/rpc',
       accounts: process.env['DEVNET_PRIVKEY']
@@ -175,10 +172,7 @@
     apiKey: {
       mainnet: process.env['ETHERSCAN_API_KEY'],
       sepolia: process.env['ETHERSCAN_API_KEY'],
-<<<<<<< HEAD
-=======
       holesky: process.env['ETHERSCAN_API_KEY'],
->>>>>>> 79a206dc
       arbitrumOne: process.env['ARBISCAN_API_KEY'],
       nova: process.env['NOVA_ARBISCAN_API_KEY'],
       arbSepolia: process.env['ARBISCAN_API_KEY'],
