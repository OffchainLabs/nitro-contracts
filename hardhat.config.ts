--- conflicted
+++ resolved
@@ -30,7 +30,7 @@
       settings: {
         optimizer: {
           enabled: true,
-          runs: 0,
+          runs: 20,
         },
       },
     },
@@ -176,10 +176,6 @@
     target: 'ethers-v5',
   },
   contractSizer: {
-<<<<<<< HEAD
-    strict: process.env.STRICT ? true : false
-=======
     strict: true
->>>>>>> b08b1d4b
   }
 }