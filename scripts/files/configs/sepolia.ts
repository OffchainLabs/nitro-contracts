--- conflicted
+++ resolved
@@ -36,18 +36,14 @@
     maxDataSize: 117964,
     isDelayBufferable: true,
     bufferConfig: {
-      max: hoursToBlocks(24*365), // 365 days, effectively disableing and will be enabled later
-      threshold: hoursToBlocks(24*365), // 365 days, effectively disableing and will be enabled later
+      max: hoursToBlocks(24 * 365), // 365 days, effectively disableing and will be enabled later
+      threshold: hoursToBlocks(24 * 365), // 365 days, effectively disableing and will be enabled later
       replenishRateInBasis: 500, // 5% replenishment rate
     },
   },
-<<<<<<< HEAD
+  // these validators must still be validators on the old rollup during the upgrade, or the upgrade will fail
   validators: [
     // current validators
-=======
-  // these validators must still be validators on the old rollup during the upgrade, or the upgrade will fail
-  validators: [ // current validators
->>>>>>> 5deee6d2
     '0x8a8f0a24d7e58a76FC8F77bb68C7c902b91e182e',
     '0x87630025E63A30eCf9Ca9d580d9D95922Fea6aF0',
     '0xC32B93e581db6EBc50C08ce381143A259B92f1ED',
