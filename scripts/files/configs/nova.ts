--- conflicted
+++ resolved
@@ -33,12 +33,7 @@
       parseEther('1'),
       parseEther('1'),
     ],
-<<<<<<< HEAD
     chainId: 42170,
-    anyTrustFastConfirmer: '0x0000000000000000000000000000000000000000', // TODO: contingent on if fast confirmation is enabled before BOLD
-=======
-    chainId: 42161,
->>>>>>> 165134b0
     disableValidatorWhitelist: false,
     blockLeafSize: 2**26, // leaf sizes same as arb1
     bigStepLeafSize: 2**19,
