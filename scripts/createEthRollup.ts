import { ethers } from 'hardhat'
import '@nomiclabs/hardhat-ethers'
import { createRollup } from './rollupCreation'

async function main() {
  const feeToken = ethers.constants.AddressZero
<<<<<<< HEAD

=======
>>>>>>> 79a206dc
  const rollupCreatorAddress = process.env.ROLLUP_CREATOR_ADDRESS
  if (!rollupCreatorAddress) {
    throw new Error('ROLLUP_CREATOR_ADDRESS not set')
  }

  const stakeTokenAddress = process.env.STAKE_TOKEN_ADDRESS
  if (!stakeTokenAddress) {
    throw new Error('STAKE_TOKEN_ADDRESS not set')
  }

  const [signer] = await ethers.getSigners()

  await createRollup(
    signer,
    false,
    rollupCreatorAddress,
    feeToken,
    stakeTokenAddress
  )
}

main()
  .then(() => process.exit(0))
  .catch((error: Error) => {
    console.error(error)
    process.exit(1)
  })<|MERGE_RESOLUTION|>--- conflicted
+++ resolved
@@ -4,10 +4,6 @@
 
 async function main() {
   const feeToken = ethers.constants.AddressZero
-<<<<<<< HEAD
-
-=======
->>>>>>> 79a206dc
   const rollupCreatorAddress = process.env.ROLLUP_CREATOR_ADDRESS
   if (!rollupCreatorAddress) {
     throw new Error('ROLLUP_CREATOR_ADDRESS not set')
