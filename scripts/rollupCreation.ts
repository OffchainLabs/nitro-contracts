--- conflicted
+++ resolved
@@ -60,11 +60,8 @@
   isDevDeployment: boolean,
   rollupCreatorAddress: string,
   feeToken: string,
-<<<<<<< HEAD
-  feeTokenPricer: string
-=======
+  feeTokenPricer: string,
   stakeToken: string
->>>>>>> 0972e25b
 ): Promise<{
   rollupCreationResult: RollupCreationResult
   chainInfo: ChainInfo
@@ -104,11 +101,7 @@
     // Call the createRollup function
     console.log('Calling createRollup to generate a new rollup ...')
     const deployParams = isDevDeployment
-<<<<<<< HEAD
-      ? await _getDevRollupConfig(feeToken, feeTokenPricer, validatorWalletCreator)
-=======
-      ? await _getDevRollupConfig(feeToken, validatorWalletCreator, stakeToken)
->>>>>>> 0972e25b
+      ? await _getDevRollupConfig(feeToken, feeTokenPricer, validatorWalletCreator, stakeToken)
       : {
           config: config.rollupConfig,
           validators: config.validators,
@@ -227,13 +220,9 @@
 
 async function _getDevRollupConfig(
   feeToken: string,
-<<<<<<< HEAD
   feeTokenPricer: string,
-  validatorWalletCreator: string
-=======
   validatorWalletCreator: string,
   stakeToken: string
->>>>>>> 0972e25b
 ) {
   // set up owner address
   const ownerAddress =
