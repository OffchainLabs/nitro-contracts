--- conflicted
+++ resolved
@@ -49,11 +49,8 @@
     false,
     rollupCreatorAddress,
     customFeeTokenAddress,
-<<<<<<< HEAD
-    feeTokenPricer
-=======
+    feeTokenPricer,
     stakeTokenAddress
->>>>>>> 0972e25b
   )
 }
 
