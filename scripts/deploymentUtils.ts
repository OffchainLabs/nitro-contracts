--- conflicted
+++ resolved
@@ -87,12 +87,9 @@
 // Function to handle all deployments of core contracts using deployContract function
 export async function deployAllContracts(
   signer: any,
-<<<<<<< HEAD
+  maxDataSize: BigNumber,
+  verify: boolean = true,
   hotshotAddr?: string
-=======
-  maxDataSize: BigNumber,
-  verify: boolean = true
->>>>>>> 77ee9de0
 ): Promise<Record<string, Contract>> {
   const isOnArb = await _isRunningOnArbitrum(signer)
 
@@ -172,10 +169,11 @@
     [],
     verify
   )
+  const hostIoArg = hotshotAddr ? [hotshotAddr] : []
   const proverHostIo = await deployContract(
     'OneStepProverHostIo',
     signer,
-    [],
+    hostIoArg,
     verify
   )
   const osp: Contract = await deployContract(
@@ -187,27 +185,6 @@
       proverMath.address,
       proverHostIo.address,
     ],
-<<<<<<< HEAD
-  ])
-  const prover0 = await deployContract('OneStepProver0', signer)
-  const proverMem = await deployContract('OneStepProverMemory', signer)
-  const proverMath = await deployContract('OneStepProverMath', signer)
-  const hostIoArg = hotshotAddr ? [hotshotAddr] : []
-  const proverHostIo = await deployContract(
-    'OneStepProverHostIo',
-    signer,
-    hostIoArg
-  )
-  const osp: Contract = await deployContract('OneStepProofEntry', signer, [
-    prover0.address,
-    proverMem.address,
-    proverMath.address,
-    proverHostIo.address,
-  ])
-  const challengeManager = await deployContract('ChallengeManager', signer)
-  const rollupAdmin = await deployContract('RollupAdminLogic', signer)
-  const rollupUser = await deployContract('RollupUserLogic', signer)
-=======
     verify
   )
   const challengeManager = await deployContract(
@@ -223,7 +200,6 @@
     verify
   )
   const rollupUser = await deployContract('RollupUserLogic', signer, [], verify)
->>>>>>> 77ee9de0
   const upgradeExecutor = await deployUpgradeExecutor(signer)
   const validatorUtils = await deployContract(
     'ValidatorUtils',
