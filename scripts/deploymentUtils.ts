--- conflicted
+++ resolved
@@ -310,14 +310,9 @@
   const proverHostIo = await deployContract(
     'OneStepProverHostIo',
     signer,
-<<<<<<< HEAD
     [ethers.constants.AddressZero],
-    verify
-=======
-    [],
-    verify,
-    true
->>>>>>> 9373a976
+    verify,
+    true
   )
   const osp: Contract = await deployContract(
     'OneStepProofEntry',
