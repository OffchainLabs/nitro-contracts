import { ethers } from 'hardhat'
import { ContractFactory, Contract, Overrides, BigNumber } from 'ethers'
import '@nomiclabs/hardhat-ethers'
import { run } from 'hardhat'
import {
  abi as UpgradeExecutorABI,
  bytecode as UpgradeExecutorBytecode,
} from '@offchainlabs/upgrade-executor/build/contracts/src/UpgradeExecutor.sol/UpgradeExecutor.json'
import { Toolkit4844 } from '../test/contract/toolkit4844'
import { ArbSys__factory } from '../build/types'
import { ARB_SYS_ADDRESS } from '@arbitrum/sdk/dist/lib/dataEntities/constants'

// Define a verification function
export async function verifyContract(
  contractName: string,
  contractAddress: string,
  constructorArguments: any[] = [],
  contractPathAndName?: string // optional
): Promise<void> {
  try {
    if (process.env.DISABLE_VERIFICATION) return
    // Define the verification options with possible 'contract' property
    const verificationOptions: {
      contract?: string
      address: string
      constructorArguments: any[]
    } = {
      address: contractAddress,
      constructorArguments: constructorArguments,
    }

    // if contractPathAndName is provided, add it to the verification options
    if (contractPathAndName) {
      verificationOptions.contract = contractPathAndName
    }

    await run('verify:verify', verificationOptions)
    console.log(`Verified contract ${contractName} successfully.`)
  } catch (error: any) {
    if (error.message.includes('Already Verified')) {
      console.log(`Contract ${contractName} is already verified.`)
    } else {
      console.error(
        `Verification for ${contractName} failed with the following error: ${error.message}`
      )
    }
  }
}

// Function to handle contract deployment
export async function deployContract(
  contractName: string,
  signer: any,
  constructorArgs: any[] = [],
  verify: boolean = true,
  overrides?: Overrides,
  contractPathAndName?: string // optional
): Promise<Contract> {
  const factory: ContractFactory = await ethers.getContractFactory(contractName)
  const connectedFactory: ContractFactory = factory.connect(signer)

  let deploymentArgs = [...constructorArgs]
  if (overrides) {
    deploymentArgs.push(overrides)
  }

  const contract: Contract = await connectedFactory.deploy(...deploymentArgs)
  await contract.deployTransaction.wait()
  // sleep 3 slots to ensure contract is mined
  await new Promise((r) => setTimeout(r, 3*12000))
  console.log(`New ${contractName} created at address:`, contract.address)

  if (verify)
    await verifyContract(contractName, contract.address, constructorArgs, contractPathAndName)

  return contract
}

// Deploy upgrade executor from imported bytecode
export async function deployUpgradeExecutor(signer: any): Promise<Contract> {
  const upgradeExecutorFac = await ethers.getContractFactory(
    UpgradeExecutorABI,
    UpgradeExecutorBytecode
  )
  const connectedFactory: ContractFactory = upgradeExecutorFac.connect(signer)
  const upgradeExecutor = await connectedFactory.deploy()
  return upgradeExecutor
}

// Function to handle all deployments of core contracts using deployContract function
export async function deployAllContracts(
  signer: any,
  maxDataSize: BigNumber,
  verify: boolean = true
): Promise<Record<string, Contract>> {
  const isOnArb = await _isRunningOnArbitrum(signer)

<<<<<<< HEAD
  const ethBridge = await deployContract('Bridge', signer, [],true, undefined ,'src/bridge/Bridge.sol:Bridge')
=======
  const ethBridge = await deployContract('Bridge', signer, [], verify)
>>>>>>> 89f76556
  const reader4844 = isOnArb
    ? ethers.constants.AddressZero
    : (await Toolkit4844.deployReader4844(signer)).address

<<<<<<< HEAD
  const ethSequencerInbox = await deployContract('SequencerInbox', signer, [
    maxDataSize,
    reader4844,
    false,
    false
  ])

  const ethDelayBufferableSequencerInbox = await deployContract('SequencerInbox', signer, [
    maxDataSize,
    reader4844,
    false,
    true
  ])
=======
  const ethSequencerInbox = await deployContract(
    'SequencerInbox',
    signer,
    [maxDataSize, reader4844, false],
    verify
  )
>>>>>>> 89f76556

  const ethInbox = await deployContract('Inbox', signer, [maxDataSize], verify)
  const ethRollupEventInbox = await deployContract(
    'RollupEventInbox',
    signer,
    [],
    verify
  )
  const ethOutbox = await deployContract('Outbox', signer, [], verify)

<<<<<<< HEAD
  const erc20Bridge = await deployContract('ERC20Bridge', signer, [])
  const erc20SequencerInbox = await deployContract('SequencerInbox', signer, [
    maxDataSize,
    reader4844,
    true,
    false
  ])
  const erc20DelayBufferableSequencerInbox = await deployContract('SequencerInbox', signer, [
    maxDataSize,
    reader4844,
    true,
    true
  ])
  const erc20Inbox = await deployContract('ERC20Inbox', signer, [maxDataSize])
=======
  const erc20Bridge = await deployContract('ERC20Bridge', signer, [], verify)
  const erc20SequencerInbox = await deployContract(
    'SequencerInbox',
    signer,
    [maxDataSize, reader4844, true],
    verify
  )
  const erc20Inbox = await deployContract(
    'ERC20Inbox',
    signer,
    [maxDataSize],
    verify
  )
>>>>>>> 89f76556
  const erc20RollupEventInbox = await deployContract(
    'ERC20RollupEventInbox',
    signer,
    [],
    verify
  )
  const erc20Outbox = await deployContract('ERC20Outbox', signer, [], verify)

  const bridgeCreator = await deployContract(
    'BridgeCreator',
    signer,
    [
<<<<<<< HEAD
      ethBridge.address,
      ethSequencerInbox.address,
      ethDelayBufferableSequencerInbox.address,
      ethInbox.address,
      ethRollupEventInbox.address,
      ethOutbox.address,
=======
      [
        ethBridge.address,
        ethSequencerInbox.address,
        ethInbox.address,
        ethRollupEventInbox.address,
        ethOutbox.address,
      ],
      [
        erc20Bridge.address,
        erc20SequencerInbox.address,
        erc20Inbox.address,
        erc20RollupEventInbox.address,
        erc20Outbox.address,
      ],
>>>>>>> 89f76556
    ],
    verify
  )
  const prover0 = await deployContract('OneStepProver0', signer, [], verify)
  const proverMem = await deployContract(
    'OneStepProverMemory',
    signer,
    [],
    verify
  )
  const proverMath = await deployContract(
    'OneStepProverMath',
    signer,
    [],
    verify
  )
  const proverHostIo = await deployContract(
    'OneStepProverHostIo',
    signer,
    [],
    verify
  )
  const osp: Contract = await deployContract(
    'OneStepProofEntry',
    signer,
    [
<<<<<<< HEAD
      erc20Bridge.address,
      erc20SequencerInbox.address,
      erc20DelayBufferableSequencerInbox.address,
      erc20Inbox.address,
      erc20RollupEventInbox.address,
      erc20Outbox.address,
    ]
  ])
  const prover0 = await deployContract('OneStepProver0', signer)
  const proverMem = await deployContract('OneStepProverMemory', signer)
  const proverMath = await deployContract('OneStepProverMath', signer)
  const proverHostIo = await deployContract('OneStepProverHostIo', signer)
  const osp: Contract = await deployContract('OneStepProofEntry', signer, [
    prover0.address,
    proverMem.address,
    proverMath.address,
    proverHostIo.address,
  ])
  const challengeManager = await deployContract('ChallengeManager', signer)
  const rollupAdmin = await deployContract('RollupAdminLogic', signer)
  const rollupUser = await deployContract('RollupUserLogic', signer)
=======
      prover0.address,
      proverMem.address,
      proverMath.address,
      proverHostIo.address,
    ],
    verify
  )
  const challengeManager = await deployContract(
    'ChallengeManager',
    signer,
    [],
    verify
  )
  const rollupAdmin = await deployContract(
    'RollupAdminLogic',
    signer,
    [],
    verify
  )
  const rollupUser = await deployContract('RollupUserLogic', signer, [], verify)
>>>>>>> 89f76556
  const upgradeExecutor = await deployUpgradeExecutor(signer)
  const validatorUtils = await deployContract(
    'ValidatorUtils',
    signer,
    [],
    verify
  )
  const validatorWalletCreator = await deployContract(
    'ValidatorWalletCreator',
    signer,
    [],
    verify
  )
  const rollupCreator = await deployContract(
    'RollupCreator',
    signer,
    [],
    verify
  )
  const deployHelper = await deployContract('DeployHelper', signer, [], verify)
  return {
    bridgeCreator,
    prover0,
    proverMem,
    proverMath,
    proverHostIo,
    osp,
    challengeManager,
    rollupAdmin,
    rollupUser,
    upgradeExecutor,
    validatorUtils,
    validatorWalletCreator,
    rollupCreator,
    deployHelper,
  }
}

// Check if we're deploying to an Arbitrum chain
export async function _isRunningOnArbitrum(signer: any): Promise<boolean> {
  const arbSys = ArbSys__factory.connect(ARB_SYS_ADDRESS, signer)
  try {
    await arbSys.arbOSVersion()
    return true
  } catch (error) {
    return false
  }
}<|MERGE_RESOLUTION|>--- conflicted
+++ resolved
@@ -65,9 +65,7 @@
   }
 
   const contract: Contract = await connectedFactory.deploy(...deploymentArgs)
-  await contract.deployTransaction.wait()
-  // sleep 3 slots to ensure contract is mined
-  await new Promise((r) => setTimeout(r, 3*12000))
+  await contract.deployTransaction.wait(5)
   console.log(`New ${contractName} created at address:`, contract.address)
 
   if (verify)
@@ -95,37 +93,24 @@
 ): Promise<Record<string, Contract>> {
   const isOnArb = await _isRunningOnArbitrum(signer)
 
-<<<<<<< HEAD
-  const ethBridge = await deployContract('Bridge', signer, [],true, undefined ,'src/bridge/Bridge.sol:Bridge')
-=======
-  const ethBridge = await deployContract('Bridge', signer, [], verify)
->>>>>>> 89f76556
+  const ethBridge = await deployContract('Bridge', signer, [], verify, undefined ,'src/bridge/Bridge.sol:Bridge')
   const reader4844 = isOnArb
     ? ethers.constants.AddressZero
     : (await Toolkit4844.deployReader4844(signer)).address
 
-<<<<<<< HEAD
-  const ethSequencerInbox = await deployContract('SequencerInbox', signer, [
-    maxDataSize,
-    reader4844,
-    false,
-    false
-  ])
-
-  const ethDelayBufferableSequencerInbox = await deployContract('SequencerInbox', signer, [
-    maxDataSize,
-    reader4844,
-    false,
-    true
-  ])
-=======
   const ethSequencerInbox = await deployContract(
     'SequencerInbox',
     signer,
-    [maxDataSize, reader4844, false],
-    verify
-  )
->>>>>>> 89f76556
+    [maxDataSize, reader4844, false, false],
+    verify
+  )
+
+  const ethDelayBufferableSequencerInbox = await deployContract(
+    'SequencerInbox',
+    signer,
+    [maxDataSize, reader4844, false, true],
+    verify
+  )
 
   const ethInbox = await deployContract('Inbox', signer, [maxDataSize], verify)
   const ethRollupEventInbox = await deployContract(
@@ -136,27 +121,17 @@
   )
   const ethOutbox = await deployContract('Outbox', signer, [], verify)
 
-<<<<<<< HEAD
-  const erc20Bridge = await deployContract('ERC20Bridge', signer, [])
-  const erc20SequencerInbox = await deployContract('SequencerInbox', signer, [
-    maxDataSize,
-    reader4844,
-    true,
-    false
-  ])
-  const erc20DelayBufferableSequencerInbox = await deployContract('SequencerInbox', signer, [
-    maxDataSize,
-    reader4844,
-    true,
-    true
-  ])
-  const erc20Inbox = await deployContract('ERC20Inbox', signer, [maxDataSize])
-=======
   const erc20Bridge = await deployContract('ERC20Bridge', signer, [], verify)
   const erc20SequencerInbox = await deployContract(
     'SequencerInbox',
     signer,
-    [maxDataSize, reader4844, true],
+    [maxDataSize, reader4844, true, false],
+    verify
+  )
+  const erc20DelayBufferableSequencerInbox = await deployContract(
+    'SequencerInbox',
+    signer,
+    [maxDataSize, reader4844, true, true],
     verify
   )
   const erc20Inbox = await deployContract(
@@ -165,7 +140,6 @@
     [maxDataSize],
     verify
   )
->>>>>>> 89f76556
   const erc20RollupEventInbox = await deployContract(
     'ERC20RollupEventInbox',
     signer,
@@ -178,17 +152,10 @@
     'BridgeCreator',
     signer,
     [
-<<<<<<< HEAD
-      ethBridge.address,
-      ethSequencerInbox.address,
-      ethDelayBufferableSequencerInbox.address,
-      ethInbox.address,
-      ethRollupEventInbox.address,
-      ethOutbox.address,
-=======
       [
         ethBridge.address,
         ethSequencerInbox.address,
+        ethDelayBufferableSequencerInbox.address,
         ethInbox.address,
         ethRollupEventInbox.address,
         ethOutbox.address,
@@ -196,11 +163,11 @@
       [
         erc20Bridge.address,
         erc20SequencerInbox.address,
+        erc20DelayBufferableSequencerInbox.address,
         erc20Inbox.address,
         erc20RollupEventInbox.address,
         erc20Outbox.address,
       ],
->>>>>>> 89f76556
     ],
     verify
   )
@@ -227,29 +194,6 @@
     'OneStepProofEntry',
     signer,
     [
-<<<<<<< HEAD
-      erc20Bridge.address,
-      erc20SequencerInbox.address,
-      erc20DelayBufferableSequencerInbox.address,
-      erc20Inbox.address,
-      erc20RollupEventInbox.address,
-      erc20Outbox.address,
-    ]
-  ])
-  const prover0 = await deployContract('OneStepProver0', signer)
-  const proverMem = await deployContract('OneStepProverMemory', signer)
-  const proverMath = await deployContract('OneStepProverMath', signer)
-  const proverHostIo = await deployContract('OneStepProverHostIo', signer)
-  const osp: Contract = await deployContract('OneStepProofEntry', signer, [
-    prover0.address,
-    proverMem.address,
-    proverMath.address,
-    proverHostIo.address,
-  ])
-  const challengeManager = await deployContract('ChallengeManager', signer)
-  const rollupAdmin = await deployContract('RollupAdminLogic', signer)
-  const rollupUser = await deployContract('RollupUserLogic', signer)
-=======
       prover0.address,
       proverMem.address,
       proverMath.address,
@@ -270,7 +214,6 @@
     verify
   )
   const rollupUser = await deployContract('RollupUserLogic', signer, [], verify)
->>>>>>> 89f76556
   const upgradeExecutor = await deployUpgradeExecutor(signer)
   const validatorUtils = await deployContract(
     'ValidatorUtils',
