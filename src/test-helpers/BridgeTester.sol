--- conflicted
+++ resolved
@@ -63,19 +63,15 @@
         _;
     }
 
-<<<<<<< HEAD
     function postUpgradeInit() external onlyDelegated onlyProxyOwner {
         // prevent postUpgradeInit within a withdrawal
         if (__activeOutbox != address(type(uint160).max)) revert BadPostUpgradeInit();
         __activeOutbox = address(0);
     }
 
-    function setSequencerInbox(address _sequencerInbox) external override onlyRollupOrOwner {
-=======
     function setSequencerInbox(
         address _sequencerInbox
     ) external override onlyRollupOrOwner {
->>>>>>> acb2fd27
         sequencerInbox = _sequencerInbox;
         emit SequencerInboxUpdated(_sequencerInbox);
     }
@@ -85,17 +81,10 @@
 
     bytes32[] public override sequencerInboxAccs;
     uint256 public override sequencerReportedSubMessageCount;
-
-<<<<<<< HEAD
-    function initialize(IOwnable rollup_) external initializer {
-=======
-    address private constant EMPTY_ACTIVEOUTBOX = address(type(uint160).max);
 
     function initialize(
         IOwnable rollup_
     ) external initializer {
-        _activeOutbox = EMPTY_ACTIVEOUTBOX;
->>>>>>> acb2fd27
         rollup = rollup_;
     }
 
