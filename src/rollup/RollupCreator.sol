// Copyright 2021-2022, Offchain Labs, Inc.
// For license information, see https://github.com/OffchainLabs/nitro-contracts/blob/main/LICENSE
// SPDX-License-Identifier: BUSL-1.1

pragma solidity ^0.8.0;

import "./RollupProxy.sol";
import "./IRollupAdmin.sol";
import "./BridgeCreator.sol";
import "@offchainlabs/upgrade-executor/src/IUpgradeExecutor.sol";
import "@openzeppelin/contracts/proxy/transparent/ProxyAdmin.sol";
import "@openzeppelin/contracts/proxy/transparent/TransparentUpgradeableProxy.sol";
import "@openzeppelin/contracts/access/Ownable.sol";
import {DeployHelper} from "./DeployHelper.sol";
import {SafeERC20, IERC20} from "@openzeppelin/contracts/token/ERC20/utils/SafeERC20.sol";

contract RollupCreator is Ownable {
    using SafeERC20 for IERC20;

    event RollupCreated(
        address indexed rollupAddress,
        address indexed nativeToken,
        address inboxAddress,
        address outbox,
        address rollupEventInbox,
        address challengeManager,
        address adminProxy,
        address sequencerInbox,
        address bridge,
        address upgradeExecutor,
        address validatorWalletCreator
    );
    event TemplatesUpdated();

    struct RollupDeploymentParams {
        Config config;
        address[] validators;
        uint256 maxDataSize;
        address nativeToken;
        bool deployFactoriesToL2;
        uint256 maxFeePerGasForRetryables;
        address[] batchPosters;
        address batchPosterManager;
        IFeeTokenPricer feeTokenPricer;
    }

    BridgeCreator public bridgeCreator;
    IOneStepProofEntry public osp;
    IEdgeChallengeManager public challengeManagerTemplate;
    IRollupAdmin public rollupAdminLogic;
    IRollupUser public rollupUserLogic;
    IUpgradeExecutor public upgradeExecutorLogic;

    address public validatorWalletCreator;

    DeployHelper public l2FactoriesDeployer;

    constructor() Ownable() {}

    // creator receives back excess fees (for deploying L2 factories) so it can refund the caller
    receive() external payable {}

    function setTemplates(
        BridgeCreator _bridgeCreator,
        IOneStepProofEntry _osp,
        IEdgeChallengeManager _challengeManagerLogic,
        IRollupAdmin _rollupAdminLogic,
        IRollupUser _rollupUserLogic,
        IUpgradeExecutor _upgradeExecutorLogic,
        address _validatorWalletCreator,
        DeployHelper _l2FactoriesDeployer
    ) external onlyOwner {
        bridgeCreator = _bridgeCreator;
        osp = _osp;
        challengeManagerTemplate = _challengeManagerLogic;
        rollupAdminLogic = _rollupAdminLogic;
        rollupUserLogic = _rollupUserLogic;
        upgradeExecutorLogic = _upgradeExecutorLogic;
        validatorWalletCreator = _validatorWalletCreator;
        l2FactoriesDeployer = _l2FactoriesDeployer;
        emit TemplatesUpdated();
    }

    // internal function to workaround stack limit
    function createChallengeManager(
        address rollupAddr,
        address proxyAdminAddr,
        Config memory config
    ) internal returns (IEdgeChallengeManager) {
        IEdgeChallengeManager challengeManager = IEdgeChallengeManager(
            address(
                new TransparentUpgradeableProxy(
                    address(challengeManagerTemplate), proxyAdminAddr, ""
                )
            )
        );

        challengeManager.initialize({
            _assertionChain: IAssertionChain(rollupAddr),
            _challengePeriodBlocks: config.confirmPeriodBlocks,
            _oneStepProofEntry: osp,
            layerZeroBlockEdgeHeight: config.layerZeroBlockEdgeHeight,
            layerZeroBigStepEdgeHeight: config.layerZeroBigStepEdgeHeight,
            layerZeroSmallStepEdgeHeight: config.layerZeroSmallStepEdgeHeight,
            _stakeToken: IERC20(config.stakeToken),
            _stakeAmounts: config.miniStakeValues,
            _excessStakeReceiver: config.owner,
            _numBigStepLevel: config.numBigStepLevel
        });

        return challengeManager;
    }

    /**
     * @notice Create a new rollup
     * @dev After this setup:
     * @dev - UpgradeExecutor should be the owner of rollup
     * @dev - UpgradeExecutor should be the owner of proxyAdmin which manages bridge contracts
     * @dev - config.rollupOwner should have executor role on upgradeExecutor
     * @dev - Bridge should have a single inbox and outbox
     * @dev - Validators, batch posters and batch poster manager should be set if provided
     * @param deployParams The parameters for the rollup deployment. It consists of:
     *          - config        The configuration for the rollup
     *          - validators    The list of validator addresses, not used when set to empty list
     *          - maxDataSize   Max size of the calldata that can be posted
     *          - nativeToken   Address of the custom fee token used by rollup. If rollup is ETH-based address(0) should be provided
     *          - deployFactoriesToL2 Whether to deploy L2 factories using retryable tickets. If true, retryables need to be paid for in native currency.
     *                          Deploying factories via retryable tickets at rollup creation time is the most reliable method to do it since it
     *                          doesn't require paying the L1 gas. If deployment is not done as part of rollup creation TX, there is a risk that
     *                          anyone can try to deploy factories and potentially burn the nonce 0 (ie. due to gas price spike when doing direct
     *                          L2 TX). That would mean we permanently lost capability to deploy deterministic factory at expected address.
     *          - maxFeePerGasForRetryables price bid for L2 execution.
     *          - batchPosters  The list of batch poster addresses, not used when set to empty list
     *          - batchPosterManager The address which has the ability to rotate batch poster keys
     * @return The address of the newly created rollup
     */
    function createRollup(
        RollupDeploymentParams memory deployParams
    ) public payable returns (address) {
        {
            // Make sure the immutable maxDataSize is as expected
            (
                ,
                ISequencerInbox ethSequencerInbox,
                ISequencerInbox ethDelayBufferableSequencerInbox,
                IInboxBase ethInbox,
                ,
            ) = bridgeCreator.ethBasedTemplates();
            require(
                deployParams.maxDataSize == ethSequencerInbox.maxDataSize(),
                "SI_MAX_DATA_SIZE_MISMATCH"
            );
            require(
                deployParams.maxDataSize == ethDelayBufferableSequencerInbox.maxDataSize(),
                "SI_MAX_DATA_SIZE_MISMATCH"
            );
            require(deployParams.maxDataSize == ethInbox.maxDataSize(), "I_MAX_DATA_SIZE_MISMATCH");

            (
                ,
                ISequencerInbox erc20SequencerInbox,
                ISequencerInbox erc20DelayBufferableSequencerInbox,
                IInboxBase erc20Inbox,
                ,
            ) = bridgeCreator.erc20BasedTemplates();
            require(
                deployParams.maxDataSize == erc20SequencerInbox.maxDataSize(),
                "SI_MAX_DATA_SIZE_MISMATCH"
            );
            require(
                deployParams.maxDataSize == erc20DelayBufferableSequencerInbox.maxDataSize(),
                "SI_MAX_DATA_SIZE_MISMATCH"
            );
            require(
                deployParams.maxDataSize == erc20Inbox.maxDataSize(), "I_MAX_DATA_SIZE_MISMATCH"
            );
        }

        // create proxy admin which will manage bridge contracts
        ProxyAdmin proxyAdmin = new ProxyAdmin();

        // Create the rollup proxy to figure out the address and initialize it later
        RollupProxy rollup = new RollupProxy{salt: keccak256(abi.encode(deployParams))}();

        BridgeCreator.BridgeContracts memory bridgeContracts = bridgeCreator.createBridge(
            address(proxyAdmin),
            address(rollup),
            deployParams.nativeToken,
            deployParams.config.sequencerInboxMaxTimeVariation,
<<<<<<< HEAD
            deployParams.feeTokenPricer
=======
            deployParams.config.bufferConfig
>>>>>>> 0972e25b
        );

        IEdgeChallengeManager challengeManager =
            createChallengeManager(address(rollup), address(proxyAdmin), deployParams.config);

        // deploy and init upgrade executor
        address upgradeExecutor = _deployUpgradeExecutor(deployParams.config.owner, proxyAdmin);

        // upgradeExecutor shall be proxyAdmin's owner
        proxyAdmin.transferOwnership(address(upgradeExecutor));

        // initialize the rollup with this contract as owner to set batch poster and validators
        // it will transfer the ownership to the upgrade executor later
        deployParams.config.owner = address(this);
        rollup.initializeProxy(
            deployParams.config,
            ContractDependencies({
                bridge: bridgeContracts.bridge,
                sequencerInbox: bridgeContracts.sequencerInbox,
                inbox: bridgeContracts.inbox,
                outbox: bridgeContracts.outbox,
                rollupEventInbox: bridgeContracts.rollupEventInbox,
                challengeManager: challengeManager,
                rollupAdminLogic: address(rollupAdminLogic),
                rollupUserLogic: rollupUserLogic,
                validatorWalletCreator: validatorWalletCreator
            })
        );

        // Setting batch posters and batch poster manager
        for (uint256 i = 0; i < deployParams.batchPosters.length; i++) {
            bridgeContracts.sequencerInbox.setIsBatchPoster(deployParams.batchPosters[i], true);
        }
        if (deployParams.batchPosterManager != address(0)) {
            bridgeContracts.sequencerInbox.setBatchPosterManager(deployParams.batchPosterManager);
        }

        // Call setValidator on the newly created rollup contract just if validator set is not empty
        if (deployParams.validators.length != 0) {
            bool[] memory _vals = new bool[](deployParams.validators.length);
            for (uint256 i = 0; i < deployParams.validators.length; i++) {
                _vals[i] = true;
            }
            IRollupAdmin(address(rollup)).setValidator(deployParams.validators, _vals);
        }

        IRollupAdmin(address(rollup)).setOwner(address(upgradeExecutor));

        if (deployParams.deployFactoriesToL2) {
            _deployFactories(
                address(bridgeContracts.inbox),
                deployParams.nativeToken,
                deployParams.maxFeePerGasForRetryables
            );
        }

        emit RollupCreated(
            address(rollup),
            deployParams.nativeToken,
            address(bridgeContracts.inbox),
            address(bridgeContracts.outbox),
            address(bridgeContracts.rollupEventInbox),
            address(challengeManager),
            address(proxyAdmin),
            address(bridgeContracts.sequencerInbox),
            address(bridgeContracts.bridge),
            address(upgradeExecutor),
            address(validatorWalletCreator)
        );
        return address(rollup);
    }

    function _deployUpgradeExecutor(
        address rollupOwner,
        ProxyAdmin proxyAdmin
    ) internal returns (address) {
        IUpgradeExecutor upgradeExecutor = IUpgradeExecutor(
            address(
                new TransparentUpgradeableProxy(
                    address(upgradeExecutorLogic), address(proxyAdmin), bytes("")
                )
            )
        );
        address[] memory executors = new address[](1);
        executors[0] = rollupOwner;
        upgradeExecutor.initialize(address(upgradeExecutor), executors);

        return address(upgradeExecutor);
    }

    function _deployFactories(
        address _inbox,
        address _nativeToken,
        uint256 _maxFeePerGas
    ) internal {
        if (_nativeToken == address(0)) {
            // we need to fund 4 retryable tickets
            uint256 cost =
                l2FactoriesDeployer.getDeploymentTotalCost(IInboxBase(_inbox), _maxFeePerGas);

            // do it
            l2FactoriesDeployer.perform{value: cost}(_inbox, _nativeToken, _maxFeePerGas);

            // refund the caller
            // solhint-disable-next-line avoid-low-level-calls
            (bool sent,) = msg.sender.call{value: address(this).balance}("");
            require(sent, "Refund failed");
        } else {
            // Transfer fee token amount needed to pay for retryable fees to the inbox.
            uint256 totalFee =
                l2FactoriesDeployer.getDeploymentTotalCost(IInboxBase(_inbox), _maxFeePerGas);

            // calculate the fee amount in the native token's decimals
            uint8 decimals = ERC20(_nativeToken).decimals();

            uint256 totalFeeNativeDenominated = totalFee;
            if (decimals < 18) {
                uint256 gasCost = _maxFeePerGas * 21_000;
                uint256 nickCreate2Cost = _scaleDownToNativeDecimals(
                    l2FactoriesDeployer.NICK_CREATE2_VALUE() + gasCost, decimals
                );
                uint256 erc2470Cost = _scaleDownToNativeDecimals(
                    l2FactoriesDeployer.ERC2470_VALUE() + gasCost, decimals
                );
                uint256 zoltuCreate2Cost = _scaleDownToNativeDecimals(
                    l2FactoriesDeployer.ZOLTU_VALUE() + gasCost, decimals
                );
                uint256 erc1820Cost = _scaleDownToNativeDecimals(
                    l2FactoriesDeployer.ERC1820_VALUE() + gasCost, decimals
                );
                totalFeeNativeDenominated =
                    nickCreate2Cost + erc2470Cost + zoltuCreate2Cost + erc1820Cost;
            } else if (decimals > 18) {
                totalFeeNativeDenominated = totalFee * (10 ** (decimals - 18));
            }

            IERC20(_nativeToken).safeTransferFrom(msg.sender, _inbox, totalFeeNativeDenominated);

            // do it
            l2FactoriesDeployer.perform(_inbox, _nativeToken, _maxFeePerGas);
        }
    }

    function _scaleDownToNativeDecimals(
        uint256 amount,
        uint8 decimals
    ) internal pure returns (uint256) {
        uint256 scaledAmount = amount;
        if (decimals < 18) {
            scaledAmount = amount / (10 ** (18 - decimals));
            // round up if necessary
            if (scaledAmount * (10 ** (18 - decimals)) < amount) {
                scaledAmount++;
            }
        }
        return scaledAmount;
    }
}<|MERGE_RESOLUTION|>--- conflicted
+++ resolved
@@ -187,11 +187,8 @@
             address(rollup),
             deployParams.nativeToken,
             deployParams.config.sequencerInboxMaxTimeVariation,
-<<<<<<< HEAD
+            deployParams.config.bufferConfig,
             deployParams.feeTokenPricer
-=======
-            deployParams.config.bufferConfig
->>>>>>> 0972e25b
         );
 
         IEdgeChallengeManager challengeManager =
