// Copyright 2021-2022, Offchain Labs, Inc.
// For license information, see https://github.com/OffchainLabs/nitro-contracts/blob/main/LICENSE
// SPDX-License-Identifier: BUSL-1.1

pragma solidity ^0.8.0;

import "./RollupProxy.sol";
import "./IRollupAdmin.sol";
import "./BridgeCreator.sol";
import "@offchainlabs/upgrade-executor/src/IUpgradeExecutor.sol";
import "@openzeppelin/contracts/proxy/transparent/ProxyAdmin.sol";
import "@openzeppelin/contracts/proxy/transparent/TransparentUpgradeableProxy.sol";
import "@openzeppelin/contracts/access/Ownable.sol";
import {DeployHelper} from "./DeployHelper.sol";
import {SafeERC20, IERC20} from "@openzeppelin/contracts/token/ERC20/utils/SafeERC20.sol";

contract RollupCreator is Ownable {
    using SafeERC20 for IERC20;

    event RollupCreated(
        address indexed rollupAddress,
        address indexed nativeToken,
        address inboxAddress,
        address outbox,
        address rollupEventInbox,
        address challengeManager,
        address adminProxy,
        address sequencerInbox,
        address bridge,
        address upgradeExecutor,
        address validatorUtils,
        address validatorWalletCreator
    );
    event TemplatesUpdated();

    struct RollupDeploymentParams {
        Config config;
        address[] validators;
        uint256 maxDataSize;
        address nativeToken;
        bool deployFactoriesToL2;
        uint256 maxFeePerGasForRetryables;
        //// @dev The address of the batch poster, not used when set to zero address
        address[] batchPosters;
        address batchPosterManager;
    }

    BridgeCreator public bridgeCreator;
    IOneStepProofEntry public osp;
    IChallengeManager public challengeManagerTemplate;
    IRollupAdmin public rollupAdminLogic;
    IRollupUser public rollupUserLogic;
    IUpgradeExecutor public upgradeExecutorLogic;

    address public validatorUtils;
    address public validatorWalletCreator;

    DeployHelper public l2FactoriesDeployer;

    constructor() Ownable() {}

    // creator receives back excess fees (for deploying L2 factories) so it can refund the caller
    receive() external payable {}

    function setTemplates(
        BridgeCreator _bridgeCreator,
        IOneStepProofEntry _osp,
        IChallengeManager _challengeManagerLogic,
        IRollupAdmin _rollupAdminLogic,
        IRollupUser _rollupUserLogic,
        IUpgradeExecutor _upgradeExecutorLogic,
        address _validatorUtils,
        address _validatorWalletCreator,
        DeployHelper _l2FactoriesDeployer
    ) external onlyOwner {
        bridgeCreator = _bridgeCreator;
        osp = _osp;
        challengeManagerTemplate = _challengeManagerLogic;
        rollupAdminLogic = _rollupAdminLogic;
        rollupUserLogic = _rollupUserLogic;
        upgradeExecutorLogic = _upgradeExecutorLogic;
        validatorUtils = _validatorUtils;
        validatorWalletCreator = _validatorWalletCreator;
        l2FactoriesDeployer = _l2FactoriesDeployer;
        emit TemplatesUpdated();
    }

    /**
     * @notice Create a new rollup
     * @dev After this setup:
     * @dev - UpgradeExecutor should be the owner of rollup
     * @dev - UpgradeExecutor should be the owner of proxyAdmin which manages bridge contracts
     * @dev - config.rollupOwner should have executor role on upgradeExecutor
     * @dev - Bridge should have a single inbox and outbox
     * @dev - Validators and batch poster should be set if provided
     * @param deployParams The parameters for the rollup deployment. It consists of:
     *          - config        The configuration for the rollup
     *          - batchPoster   The address of the batch poster, not used when set to zero address
     *          - validators    The list of validator addresses, not used when set to empty list
     *          - nativeToken   Address of the custom fee token used by rollup. If rollup is ETH-based address(0) should be provided
     *          - deployFactoriesToL2 Whether to deploy L2 factories using retryable tickets. If true, retryables need to be paid for in native currency.
     *                          Deploying factories via retryable tickets at rollup creation time is the most reliable method to do it since it
     *                          doesn't require paying the L1 gas. If deployment is not done as part of rollup creation TX, there is a risk that
     *                          anyone can try to deploy factories and potentially burn the nonce 0 (ie. due to gas price spike when doing direct
     *                          L2 TX). That would mean we permanently lost capability to deploy deterministic factory at expected address.
     *          - maxFeePerGasForRetryables price bid for L2 execution.
     *          - dataHashReader The address of the data hash reader used to read blob hashes
     * @return The address of the newly created rollup
     */
    function createRollup(RollupDeploymentParams memory deployParams)
        public
        payable
        returns (address)
    {
        {
            // Make sure the immutable maxDataSize is as expected
            (, ISequencerInbox ethSequencerInbox, IInboxBase ethInbox, , ) = bridgeCreator
                .ethBasedTemplates();
            require(
                deployParams.maxDataSize == ethSequencerInbox.maxDataSize(),
                "SI_MAX_DATA_SIZE_MISMATCH"
            );
            require(deployParams.maxDataSize == ethInbox.maxDataSize(), "I_MAX_DATA_SIZE_MISMATCH");

            (, ISequencerInbox erc20SequencerInbox, IInboxBase erc20Inbox, , ) = bridgeCreator
                .erc20BasedTemplates();
            require(
                deployParams.maxDataSize == erc20SequencerInbox.maxDataSize(),
                "SI_MAX_DATA_SIZE_MISMATCH"
            );
            require(
                deployParams.maxDataSize == erc20Inbox.maxDataSize(),
                "I_MAX_DATA_SIZE_MISMATCH"
            );
        }

        // create proxy admin which will manage bridge contracts
        ProxyAdmin proxyAdmin = new ProxyAdmin();

        // Create the rollup proxy to figure out the address and initialize it later
        RollupProxy rollup = new RollupProxy{salt: keccak256(abi.encode(deployParams))}();

        BridgeCreator.BridgeContracts memory bridgeContracts = bridgeCreator.createBridge(
            address(proxyAdmin),
            address(rollup),
            deployParams.nativeToken,
<<<<<<< HEAD
            deployParams.config.sequencerInboxMaxTimeVariation,
            deployParams.maxDataSize,
            deployParams.batchPosters,
            deployParams.batchPosterManager
=======
            deployParams.config.sequencerInboxMaxTimeVariation
>>>>>>> 5989fe0e
        );

        IChallengeManager challengeManager = IChallengeManager(
            address(
                new TransparentUpgradeableProxy(
                    address(challengeManagerTemplate),
                    address(proxyAdmin),
                    ""
                )
            )
        );
        challengeManager.initialize(
            IChallengeResultReceiver(address(rollup)),
            bridgeContracts.sequencerInbox,
            bridgeContracts.bridge,
            osp
        );

        // deploy and init upgrade executor
        address upgradeExecutor = _deployUpgradeExecutor(deployParams.config.owner, proxyAdmin);

        // upgradeExecutor shall be proxyAdmin's owner
        proxyAdmin.transferOwnership(address(upgradeExecutor));

        // initialize the rollup with this contract as owner to set batch poster and validators
        // it will transfer the ownership to the upgrade executor later
        deployParams.config.owner = address(this);
        rollup.initializeProxy(
            deployParams.config,
            ContractDependencies({
                bridge: bridgeContracts.bridge,
                sequencerInbox: bridgeContracts.sequencerInbox,
                inbox: bridgeContracts.inbox,
                outbox: bridgeContracts.outbox,
                rollupEventInbox: bridgeContracts.rollupEventInbox,
                challengeManager: challengeManager,
                rollupAdminLogic: address(rollupAdminLogic),
                rollupUserLogic: rollupUserLogic,
                validatorUtils: validatorUtils,
                validatorWalletCreator: validatorWalletCreator
            })
        );

        // Call setValidator on the newly created rollup contract just if validator set is not empty
        if (deployParams.validators.length != 0) {
            bool[] memory _vals = new bool[](deployParams.validators.length);
            for (uint256 i = 0; i < deployParams.validators.length; i++) {
                _vals[i] = true;
            }
            IRollupAdmin(address(rollup)).setValidator(deployParams.validators, _vals);
        }

        IRollupAdmin(address(rollup)).setOwner(address(upgradeExecutor));

        if (deployParams.deployFactoriesToL2) {
            _deployFactories(
                address(bridgeContracts.inbox),
                deployParams.nativeToken,
                deployParams.maxFeePerGasForRetryables
            );
        }

        emit RollupCreated(
            address(rollup),
            deployParams.nativeToken,
            address(bridgeContracts.inbox),
            address(bridgeContracts.outbox),
            address(bridgeContracts.rollupEventInbox),
            address(challengeManager),
            address(proxyAdmin),
            address(bridgeContracts.sequencerInbox),
            address(bridgeContracts.bridge),
            address(upgradeExecutor),
            address(validatorUtils),
            address(validatorWalletCreator)
        );
        return address(rollup);
    }

    function _deployUpgradeExecutor(address rollupOwner, ProxyAdmin proxyAdmin)
        internal
        returns (address)
    {
        IUpgradeExecutor upgradeExecutor = IUpgradeExecutor(
            address(
                new TransparentUpgradeableProxy(
                    address(upgradeExecutorLogic),
                    address(proxyAdmin),
                    bytes("")
                )
            )
        );
        address[] memory executors = new address[](1);
        executors[0] = rollupOwner;
        upgradeExecutor.initialize(address(upgradeExecutor), executors);

        return address(upgradeExecutor);
    }

    function _deployFactories(
        address _inbox,
        address _nativeToken,
        uint256 _maxFeePerGas
    ) internal {
        if (_nativeToken == address(0)) {
            // we need to fund 4 retryable tickets
            uint256 cost = l2FactoriesDeployer.getDeploymentTotalCost(
                IInboxBase(_inbox),
                _maxFeePerGas
            );

            // do it
            l2FactoriesDeployer.perform{value: cost}(_inbox, _nativeToken, _maxFeePerGas);

            // refund the caller
            (bool sent, ) = msg.sender.call{value: address(this).balance}("");
            require(sent, "Refund failed");
        } else {
            // Transfer fee token amount needed to pay for retryable fees to the inbox.
            uint256 totalFee = l2FactoriesDeployer.getDeploymentTotalCost(
                IInboxBase(_inbox),
                _maxFeePerGas
            );
            IERC20(_nativeToken).safeTransferFrom(msg.sender, _inbox, totalFee);

            // do it
            l2FactoriesDeployer.perform(_inbox, _nativeToken, _maxFeePerGas);
        }
    }
}<|MERGE_RESOLUTION|>--- conflicted
+++ resolved
@@ -144,14 +144,7 @@
             address(proxyAdmin),
             address(rollup),
             deployParams.nativeToken,
-<<<<<<< HEAD
-            deployParams.config.sequencerInboxMaxTimeVariation,
-            deployParams.maxDataSize,
-            deployParams.batchPosters,
-            deployParams.batchPosterManager
-=======
             deployParams.config.sequencerInboxMaxTimeVariation
->>>>>>> 5989fe0e
         );
 
         IChallengeManager challengeManager = IChallengeManager(
