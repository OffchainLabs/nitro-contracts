--- conflicted
+++ resolved
@@ -53,22 +53,9 @@
     ) external override onlyRollup {
         require(bytes(chainConfig).length > 0, "EMPTY_CHAIN_CONFIG");
         uint8 initMsgVersion = 1;
-<<<<<<< HEAD
-        uint256 currentDataCost = block.basefee;
-        if (ArbitrumChecker.runningOnArbitrum()) {
-            currentDataCost += ArbGasInfo(address(0x6c)).getL1BaseFeeEstimate();
-        }
+        uint256 currentDataCost = _currentDataCostToReport();
         bytes memory initMsg =
             abi.encodePacked(chainId, initMsgVersion, currentDataCost, chainConfig);
-=======
-        uint256 currentDataCost = _currentDataCostToReport();
-        bytes memory initMsg = abi.encodePacked(
-            chainId,
-            initMsgVersion,
-            currentDataCost,
-            chainConfig
-        );
->>>>>>> 27b86fdd
         uint256 num = _enqueueInitializationMsg(initMsg);
         emit InboxMessageDelivered(num, initMsg);
     }
