// Copyright 2023, Offchain Labs, Inc.
// For license information, see https://github.com/offchainlabs/bold/blob/main/LICENSE
// SPDX-License-Identifier: BUSL-1.1
//
pragma solidity ^0.8.17;

import "../challengeV2/libraries/MerkleTreeAccumulatorLib.sol";
import "../challengeV2/libraries/UintUtilsLib.sol";

contract MerkleTreeAccess {
    function mostSignificantBit(
        uint256 x
    ) external pure returns (uint256) {
        return UintUtilsLib.mostSignificantBit(x);
    }

    function leastSignificantBit(
        uint256 x
    ) external pure returns (uint256) {
        return UintUtilsLib.leastSignificantBit(x);
    }

<<<<<<< HEAD
    function root(bytes32[] memory me) external pure returns (bytes32) {
        return MerkleTreeAccumulatorLib.root(me);
=======
    function root(
        bytes32[] memory me
    ) external pure returns (bytes32) {
        return MerkleTreeLib.root(me);
>>>>>>> 70d3670a
    }

    function appendCompleteSubTree(
        bytes32[] memory me,
        uint256 level,
        bytes32 subtreeRoot
    ) external pure returns (bytes32[] memory) {
        return MerkleTreeAccumulatorLib.appendCompleteSubTree(me, level, subtreeRoot);
    }

    function appendLeaf(
        bytes32[] memory me,
        bytes32 leaf
    ) external pure returns (bytes32[] memory) {
        return MerkleTreeAccumulatorLib.appendLeaf(me, leaf);
    }

    function maximumAppendBetween(
        uint256 startSize,
        uint256 endSize
    ) external pure returns (uint256) {
        return MerkleTreeAccumulatorLib.maximumAppendBetween(startSize, endSize);
    }

    function verifyPrefixProof(
        bytes32 preRoot,
        uint256 preSize,
        bytes32 postRoot,
        uint256 postSize,
        bytes32[] memory preExpansion,
        bytes32[] memory proof
    ) external pure {
        return MerkleTreeAccumulatorLib.verifyPrefixProof(
            preRoot, preSize, postRoot, postSize, preExpansion, proof
        );
    }

    function verifyInclusionProof(
        bytes32 rootHash,
        bytes32 leaf,
        uint256 index,
        bytes32[] memory proof
    ) external pure {
        MerkleTreeAccumulatorLib.verifyInclusionProof(rootHash, leaf, index, proof);
    }
}<|MERGE_RESOLUTION|>--- conflicted
+++ resolved
@@ -20,15 +20,10 @@
         return UintUtilsLib.leastSignificantBit(x);
     }
 
-<<<<<<< HEAD
-    function root(bytes32[] memory me) external pure returns (bytes32) {
-        return MerkleTreeAccumulatorLib.root(me);
-=======
     function root(
         bytes32[] memory me
     ) external pure returns (bytes32) {
-        return MerkleTreeLib.root(me);
->>>>>>> 70d3670a
+        return MerkleTreeAccumulatorLib.root(me);
     }
 
     function appendCompleteSubTree(
