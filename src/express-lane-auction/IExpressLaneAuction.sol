--- conflicted
+++ resolved
@@ -49,15 +49,9 @@
     address _reservePriceSetterAdmin;
     /// @notice The address given the rights to change the beneficiary address
     address _beneficiarySetter;
-<<<<<<< HEAD
-    /// @param _beneficiarySetterAdmin Can update the beneficiary setter address
-    address _beneficiarySetterAdmin;
-    /// @param _roundTimingSetter The address given the rights to update the round timing info
+    /// @notice _roundTimingSetter The address given the rights to update the round timing info
     address _roundTimingSetter;
-    /// @param _masterAdmin The admin that can manage all the admin roles in the contract
-=======
     /// @notice The admin that can manage all the admin roles in the contract
->>>>>>> a599fa14
     address _masterAdmin;
 }
 
@@ -157,15 +151,9 @@
     /// @notice The role given to the address that can set the beneficiary
     function BENEFICIARY_SETTER_ROLE() external returns (bytes32);
 
-<<<<<<< HEAD
-    /// @notice The role that administers the BENEFICIARY_SETTER_ROLE
-    function BENEFICIARY_SETTER_ADMIN_ROLE() external returns (bytes32);
-
     /// @notice The role given to addresses that can set round timing info
     function ROUND_TIMING_SETTER_ROLE() external returns (bytes32);
 
-=======
->>>>>>> a599fa14
     /// @notice Domain constant to be concatenated with data before signing
     function BID_DOMAIN() external returns (bytes32);
 
