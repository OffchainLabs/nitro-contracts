// SPDX-License-Identifier: BUSL-1.1
pragma solidity ^0.8.0;

import "./Errors.sol";
import {Balance, BalanceLib} from "./Balance.sol";
import {SafeERC20, IERC20} from "@openzeppelin/contracts/token/ERC20/utils/SafeERC20.sol";
import {ECDSA} from "@openzeppelin/contracts/utils/cryptography/ECDSA.sol";
import {
    AccessControlEnumerableUpgradeable
} from "@openzeppelin/contracts-upgradeable/access/AccessControlEnumerableUpgradeable.sol";
import {DelegateCallAware} from "../libraries/DelegateCallAware.sol";
import {IExpressLaneAuction, Bid, InitArgs} from "./IExpressLaneAuction.sol";
import {ELCRound, LatestELCRoundsLib} from "./ELCRound.sol";
import {RoundTimingInfo, RoundTimingInfoLib} from "./RoundTimingInfo.sol";

<<<<<<< HEAD
// CHRIS: TODO: switch signing to 712?
=======
// CHRIS: TODO: do we wamt to include the ability to update the round time?
// 3. update the round time
//    * do this via 2 reads each time
//    * check if an update is there, if so use that if it's in the past
//    * needs to contain round number as well as other things
// CHRIS: TODO:
// also look at every function that uses the offset? yes
// also everything that is set during the resolve - and find all usages of those
// wrap all those functions in good getters that have predicatable and easy to reason about return values
// consider what would happen if the offset is set to the future after some rounds have been resolved. Should be easy to reason about if we've done our job correctly
// ok, so we will allow an update in the following way
// 1. direct update of the round timing info
// 2. when doing this ensure that the current round number stays the same
// 3. will update the timings of this round and the next
//    which could have negative consequences - but these need to be pointed out in docs
//    I think this is better than the complexity of scheduling a future update
// CHRIS: TODO: when we include updates we need to point out that roundTimestamps() are not
//              accurate for timestamps after the update timestamp - that will be a bit tricky wont it?
//              all round timing stuff needs reviewing if we include updates
// CHRIS: TODO: update the roundTimestamps on interface for what happens if the roundtiminginfo is updated
//              also consider other places effected by round timing - hopefully only in that lib
// CHRIS: TODO: if we update round timing we need to add the address to the trusted list in the resolve documentation of the interface
// CHRIS: TODO: test initiate/finalize withdrawal with round time updates
// * guarantees are not effected by round time updates
// * cant set an offset in the future - should be in the past
// * reducing the round time does have an effect on finalize - add this later
// * check finalization times with round time update
>>>>>>> fad469d3

// CHRIS: TODO: add ability to set the transferrer of controller rights

/// @title ExpressLaneAuction
/// @notice The express lane allows a controller to submit undelayed transactions to the sequencer
///         The right to be the express lane controller are auctioned off in rounds, by an offchain auctioneer.
///         The auctioneer then submits the winning bids to this control to deduct funds from the bidders and register the winner
contract ExpressLaneAuction is
    IExpressLaneAuction,
    AccessControlEnumerableUpgradeable,
    DelegateCallAware
{
    using SafeERC20 for IERC20;
    using RoundTimingInfoLib for RoundTimingInfo;
    using BalanceLib for Balance;
    using ECDSA for bytes32;
    using ECDSA for bytes;
    using LatestELCRoundsLib for ELCRound[2];

    /// @inheritdoc IExpressLaneAuction
    bytes32 public constant AUCTIONEER_ROLE = keccak256("AUCTIONEER");
    /// @inheritdoc IExpressLaneAuction
    bytes32 public constant AUCTIONEER_ADMIN_ROLE = keccak256("AUCTIONEER_ADMIN");
    /// @inheritdoc IExpressLaneAuction
    bytes32 public constant MIN_RESERVE_SETTER_ROLE = keccak256("MIN_RESERVE_SETTER");
    /// @inheritdoc IExpressLaneAuction
    bytes32 public constant RESERVE_SETTER_ROLE = keccak256("RESERVE_SETTER");
    /// @inheritdoc IExpressLaneAuction
    bytes32 public constant RESERVE_SETTER_ADMIN_ROLE = keccak256("RESERVE_SETTER_ADMIN");
    /// @inheritdoc IExpressLaneAuction
    bytes32 public constant BENEFICIARY_SETTER_ROLE = keccak256("BENEFICIARY_SETTER");
    /// @inheritdoc IExpressLaneAuction
    bytes32 public constant ROUND_TIMING_SETTER_ROLE = keccak256("ROUND_TIMING_SETTER");
    /// @inheritdoc IExpressLaneAuction
    bytes32 public constant BID_DOMAIN = keccak256("TIMEBOOST_BID");

    /// @notice The balances of each address
    mapping(address => Balance) internal _balanceOf;

    /// @dev Recently resolved round information. Contains the two most recently resolved rounds
    ELCRound[2] internal latestResolvedRounds;

    /// @inheritdoc IExpressLaneAuction
    address public beneficiary;

    /// @inheritdoc IExpressLaneAuction
    IERC20 public biddingToken;

    /// @inheritdoc IExpressLaneAuction
    uint256 public reservePrice;

    /// @inheritdoc IExpressLaneAuction
    uint256 public minReservePrice;

    /// @inheritdoc IExpressLaneAuction
    RoundTimingInfo public roundTimingInfo;

    /// @inheritdoc IExpressLaneAuction
    uint256 public beneficiaryBalance;

    /// @inheritdoc IExpressLaneAuction
    function initialize(InitArgs memory args) public initializer onlyDelegated {
        if (address(args._biddingToken) == address(0)) {
            revert ZeroBiddingToken();
        }
        biddingToken = IERC20(args._biddingToken);

        beneficiary = args._beneficiary;
        emit SetBeneficiary(address(0), args._beneficiary);

        minReservePrice = args._minReservePrice;
        emit SetMinReservePrice(0, args._minReservePrice);

        reservePrice = args._minReservePrice;
        emit SetReservePrice(0, args._minReservePrice);

        if (
            args._roundTimingInfo.reserveSubmissionSeconds +
                args._roundTimingInfo.auctionClosingSeconds >
            args._roundTimingInfo.roundDurationSeconds
        ) {
            revert RoundDurationTooShort();
        }

        roundTimingInfo = args._roundTimingInfo;
        // CHRIS: TODO: tests for this
        emit SetRoundTimingInfo(
            args._roundTimingInfo.currentRound(),
            args._roundTimingInfo.offsetTimestamp,
            args._roundTimingInfo.roundDurationSeconds,
            args._roundTimingInfo.auctionClosingSeconds,
            args._roundTimingInfo.reserveSubmissionSeconds
        );

        // roles without a custom role admin set will have this as the admin
        _grantRole(DEFAULT_ADMIN_ROLE, args._masterAdmin);
        _grantRole(MIN_RESERVE_SETTER_ROLE, args._minReservePriceSetter);
        _grantRole(BENEFICIARY_SETTER_ROLE, args._beneficiarySetter);

        // the following roles are expected to be controlled by hot wallets, so we add
        // additional custom admin role for each of them to allow for key rotation management
        setRoleAndAdmin(
            AUCTIONEER_ROLE,
            args._auctioneer,
            AUCTIONEER_ADMIN_ROLE,
            args._auctioneerAdmin
        );
        setRoleAndAdmin(
            RESERVE_SETTER_ROLE,
            args._reservePriceSetter,
            RESERVE_SETTER_ADMIN_ROLE,
            args._reservePriceSetterAdmin
        );
        _grantRole(ROUND_TIMING_SETTER_ROLE, args._roundTimingSetter);
    }

    /// @notice Set an address for a role, an admin role for the role, and an address for the admin role
    function setRoleAndAdmin(
        bytes32 role,
        address roleAddr,
        bytes32 adminRole,
        address adminRoleAddr
    ) internal {
        _grantRole(role, roleAddr);
        _grantRole(adminRole, adminRoleAddr);
        _setRoleAdmin(role, adminRole);
    }

    /// @inheritdoc IExpressLaneAuction
    function currentRound() external view returns (uint64) {
        return roundTimingInfo.currentRound();
    }

    /// @inheritdoc IExpressLaneAuction
    function isAuctionRoundClosed() external view returns (bool) {
        return roundTimingInfo.isAuctionRoundClosed();
    }

    /// @inheritdoc IExpressLaneAuction
    function isReserveBlackout() external view returns (bool) {
        (ELCRound storage lastRoundResolved, ) = latestResolvedRounds.latestELCRound();
        return roundTimingInfo.isReserveBlackout(lastRoundResolved.round);
    }

    /// @inheritdoc IExpressLaneAuction
    function roundTimestamps(uint64 round) external view returns (uint64, uint64) {
        return roundTimingInfo.roundTimestamps(round);
    }

    /// @inheritdoc IExpressLaneAuction
    function setBeneficiary(address newBeneficiary) external onlyRole(BENEFICIARY_SETTER_ROLE) {
        emit SetBeneficiary(beneficiary, newBeneficiary);
        beneficiary = newBeneficiary;
    }

    function _setReservePrice(uint256 newReservePrice) private {
        if (newReservePrice < minReservePrice) {
            revert ReservePriceTooLow(newReservePrice, minReservePrice);
        }

        emit SetReservePrice(reservePrice, newReservePrice);
        reservePrice = newReservePrice;
    }

    // CHRIS: TODO: tests
    /// @inheritdoc IExpressLaneAuction
    function setRoundTimingInfo(RoundTimingInfo calldata newRoundTimingInfo)
        external
        onlyRole(ROUND_TIMING_SETTER_ROLE)
    {
        RoundTimingInfo memory currentRoundTimingInfo = roundTimingInfo;

        uint64 currentCurrentRound = currentRoundTimingInfo.currentRound();
        uint64 newCurrentRound = newRoundTimingInfo.currentRound();
        // updating round timing info needs to be synchronised
        // so we ensure that the current round won't change
        if (currentCurrentRound != newCurrentRound) {
            revert InvalidNewRound(currentCurrentRound, newCurrentRound);
        }

        (uint64 currentStart, ) = currentRoundTimingInfo.roundTimestamps(currentCurrentRound + 1);
        (uint64 newStart, ) = newRoundTimingInfo.roundTimestamps(newCurrentRound + 1);
        // we also ensure that the current round end time/next round start time, will not change
        if (currentStart != newStart) {
            revert InvalidNewStart(currentStart, newStart);
        }

        // ensure that round duration cannot be too high, other wise this could be used to lock balances
        // in the contract by setting round duration = uint.max
        if (newRoundTimingInfo.roundDurationSeconds > 86400) {
            revert RoundTooLong(newRoundTimingInfo.roundDurationSeconds);
        }

        // the same check as in initialization - reserve submission and auction closing are non overlapping
        // sub sections of a round, so must fit within it
        if (
            newRoundTimingInfo.reserveSubmissionSeconds + newRoundTimingInfo.auctionClosingSeconds >
            newRoundTimingInfo.roundDurationSeconds
        ) {
            revert RoundDurationTooShort();
        }

        roundTimingInfo = newRoundTimingInfo;
        emit SetRoundTimingInfo(
            newRoundTimingInfo.currentRound(),
            newRoundTimingInfo.offsetTimestamp,
            newRoundTimingInfo.roundDurationSeconds,
            newRoundTimingInfo.auctionClosingSeconds,
            newRoundTimingInfo.reserveSubmissionSeconds
        );
    }

    /// @inheritdoc IExpressLaneAuction
    function setMinReservePrice(uint256 newMinReservePrice)
        external
        onlyRole(MIN_RESERVE_SETTER_ROLE)
    {
        emit SetMinReservePrice(minReservePrice, newMinReservePrice);

        minReservePrice = newMinReservePrice;

        if (newMinReservePrice > reservePrice) {
            _setReservePrice(newMinReservePrice);
        }
    }

    /// @inheritdoc IExpressLaneAuction
    function setReservePrice(uint256 newReservePrice) external onlyRole(RESERVE_SETTER_ROLE) {
        (ELCRound storage lastRoundResolved, ) = latestResolvedRounds.latestELCRound();
        if (roundTimingInfo.isReserveBlackout(lastRoundResolved.round)) {
            revert ReserveBlackout();
        }

        _setReservePrice(newReservePrice);
    }

    /// @inheritdoc IExpressLaneAuction
    function balanceOf(address account) external view returns (uint256) {
        return _balanceOf[account].balanceAtRound(roundTimingInfo.currentRound());
    }

    /// @inheritdoc IExpressLaneAuction
    function withdrawableBalance(address account) external view returns (uint256) {
        return _balanceOf[account].withdrawableBalanceAtRound(roundTimingInfo.currentRound());
    }

    /// @inheritdoc IExpressLaneAuction
    function deposit(uint256 amount) external {
        _balanceOf[msg.sender].increase(amount);
        biddingToken.safeTransferFrom(msg.sender, address(this), amount);
        emit Deposit(msg.sender, amount);
    }

    /// @inheritdoc IExpressLaneAuction
    function initiateWithdrawal() external {
        // The withdrawal can be finalized 2 rounds for now. We dont make it round + 1 in
        // case the initiation were to occur right at the end of a round. Doing round + 2 ensures
        // observers always have at least one full round to become aware of the future balance change.
        uint64 withdrawalRound = roundTimingInfo.currentRound() + 2;
        uint256 amount = _balanceOf[msg.sender].balance;
        _balanceOf[msg.sender].initiateWithdrawal(withdrawalRound);
        emit WithdrawalInitiated(msg.sender, amount, withdrawalRound);
    }

    /// @inheritdoc IExpressLaneAuction
    function finalizeWithdrawal() external {
        uint256 amountReduced = _balanceOf[msg.sender].finalizeWithdrawal(
            roundTimingInfo.currentRound()
        );
        biddingToken.safeTransfer(msg.sender, amountReduced);
        emit WithdrawalFinalized(msg.sender, amountReduced);
    }

    /// @inheritdoc IExpressLaneAuction
    function flushBeneficiaryBalance() external {
        uint256 bal = beneficiaryBalance;
        if (bal == 0) {
            revert ZeroAmount();
        }
        beneficiaryBalance = 0;
        biddingToken.safeTransfer(beneficiary, bal);
    }

    /// @dev Update local state to resolve an auction
    /// @param isMultiBid Where the auction should be resolved from multiple bids
    /// @param firstPriceBid The winning bid
    /// @param firstPriceBidder The winning bidder
    /// @param priceToPay The price that needs to be paid by the winner
    /// @param biddingInRound The round bidding is taking place in. This is not the round the bidding is taking place for, which is biddingInRound + 1
    function resolveAuction(
        bool isMultiBid,
        Bid calldata firstPriceBid,
        address firstPriceBidder,
        uint256 priceToPay,
        uint64 biddingInRound,
        RoundTimingInfo memory info
    ) internal {
        // store that a round has been resolved
        uint64 biddingForRound = biddingInRound + 1;
        latestResolvedRounds.setResolvedRound(biddingForRound, firstPriceBid.expressLaneController);

        // first price bidder pays the beneficiary
        _balanceOf[firstPriceBidder].reduce(priceToPay, biddingInRound);
        beneficiaryBalance += priceToPay;

        // emit events so that the offchain sequencer knows a new express lane controller has been selected
        (uint64 roundStart, uint64 roundEnd) = info.roundTimestamps(biddingForRound);
        emit SetExpressLaneController(
            biddingForRound,
            address(0),
            firstPriceBid.expressLaneController,
            roundStart,
            roundEnd
        );
        emit AuctionResolved(
            isMultiBid,
            biddingForRound,
            firstPriceBidder,
            firstPriceBid.expressLaneController,
            firstPriceBid.amount,
            priceToPay,
            roundStart,
            roundEnd
        );
    }

    /// @inheritdoc IExpressLaneAuction
    function getBidBytes(
        uint64 _round,
        uint256 _amount,
        address _expressLaneController
    ) public view returns (bytes memory) {
        return
            abi.encodePacked(
                BID_DOMAIN,
                block.chainid,
                address(this),
                _round,
                _amount,
                _expressLaneController
            );
    }

    /// @notice Recover the signing address of the provided bid, and check that that address has enough funds to fulfil that bid
    ///         Returns the signing address
    /// @param bid The bid to recover the signing address of
    /// @param biddingForRound The round the bid is for the control of
    function recoverAndCheckBalance(
        Bid memory bid,
        uint64 biddingForRound,
        RoundTimingInfo memory info
    ) internal view returns (address, bytes memory) {
        bytes memory bidBytes = getBidBytes(biddingForRound, bid.amount, bid.expressLaneController);
        address bidder = bidBytes.toEthSignedMessageHash().recover(bid.signature);
        // always check that the bidder has a much as they're claiming
        if (_balanceOf[bidder].balanceAtRound(info.currentRound()) < bid.amount) {
            revert InsufficientBalanceAcc(
                bidder,
                bid.amount,
                _balanceOf[bidder].balanceAtRound(info.currentRound())
            );
        }

        return (bidder, bidBytes);
    }

    /// @inheritdoc IExpressLaneAuction
    function resolveSingleBidAuction(Bid calldata firstPriceBid)
        external
        onlyRole(AUCTIONEER_ROLE)
    {
        RoundTimingInfo memory info = roundTimingInfo;
        if (!info.isAuctionRoundClosed()) {
            revert AuctionNotClosed();
        }

        if (firstPriceBid.amount < reservePrice) {
            revert ReservePriceNotMet(firstPriceBid.amount, reservePrice);
        }

        uint64 biddingInRound = info.currentRound();
        uint64 biddingForRound = biddingInRound + 1;
        (address firstPriceBidder, ) = recoverAndCheckBalance(firstPriceBid, biddingForRound, info);

        resolveAuction(false, firstPriceBid, firstPriceBidder, reservePrice, biddingInRound, info);
    }

    /// @inheritdoc IExpressLaneAuction
    function resolveMultiBidAuction(Bid calldata firstPriceBid, Bid calldata secondPriceBid)
        external
        onlyRole(AUCTIONEER_ROLE)
    {
        RoundTimingInfo memory info = roundTimingInfo;
        if (!info.isAuctionRoundClosed()) {
            revert AuctionNotClosed();
        }

        // if the bids are the same amount and offchain mechanism will be used to choose the order and
        // therefore the winner. The auctioneer is trusted to make this choice correctly
        if (firstPriceBid.amount < secondPriceBid.amount) {
            revert BidsWrongOrder();
        }

        // second amount must be greater than or equal the reserve
        if (secondPriceBid.amount < reservePrice) {
            revert ReservePriceNotMet(secondPriceBid.amount, reservePrice);
        }

        uint64 biddingInRound = info.currentRound();
        uint64 biddingForRound = biddingInRound + 1;
        // check the signatures and balances of both bids
        // even the second price bid must have the balance it's claiming
        (address firstPriceBidder, bytes memory firstBidBytes) = recoverAndCheckBalance(
            firstPriceBid,
            biddingForRound,
            info
        );
        (address secondPriceBidder, bytes memory secondBidBytes) = recoverAndCheckBalance(
            secondPriceBid,
            biddingForRound,
            info
        );

        // The bidders must be different so that our balance check isnt fooled into thinking
        // that the same balance is valid for both the first and second bid
        if (firstPriceBidder == secondPriceBidder) {
            revert SameBidder();
        }

        // when bids have the same amount we break ties based on the bid hash
        // although we include equality in the check we know this isnt possible due
        // to the check above that ensures the first price bidder and second price bidder are different
        if (
            firstPriceBid.amount == secondPriceBid.amount &&
            uint256(keccak256(abi.encodePacked(firstPriceBidder, firstBidBytes))) <
            uint256(keccak256(abi.encodePacked(secondPriceBidder, secondBidBytes)))
        ) {
            revert TieBidsWrongOrder();
        }

        resolveAuction(
            true,
            firstPriceBid,
            firstPriceBidder,
            secondPriceBid.amount,
            biddingInRound,
            info
        );
    }

    /// @inheritdoc IExpressLaneAuction
    function transferExpressLaneController(uint64 round, address newExpressLaneController)
        external
    {
        // past rounds cannot be transferred
        RoundTimingInfo memory info = roundTimingInfo;
        uint64 curRnd = info.currentRound();
        if (round < curRnd) {
            revert RoundTooOld(round, curRnd);
        }

        // only resolved rounds can be transferred
        ELCRound storage resolvedRound = latestResolvedRounds.resolvedRound(round);

        address resolvedELC = resolvedRound.expressLaneController;
        if (resolvedELC != msg.sender) {
            revert NotExpressLaneController(round, resolvedELC, msg.sender);
        }

        resolvedRound.expressLaneController = newExpressLaneController;

        (uint64 start, uint64 end) = info.roundTimestamps(round);
        emit SetExpressLaneController(
            round,
            resolvedELC,
            newExpressLaneController,
            start < uint64(block.timestamp) ? uint64(block.timestamp) : start,
            end
        );
    }

    /// @inheritdoc IExpressLaneAuction
    function resolvedRounds() public view returns (ELCRound memory, ELCRound memory) {
        return
            latestResolvedRounds[0].round > latestResolvedRounds[1].round
                ? (latestResolvedRounds[0], latestResolvedRounds[1])
                : (latestResolvedRounds[1], latestResolvedRounds[0]);
    }
}<|MERGE_RESOLUTION|>--- conflicted
+++ resolved
@@ -12,38 +12,6 @@
 import {IExpressLaneAuction, Bid, InitArgs} from "./IExpressLaneAuction.sol";
 import {ELCRound, LatestELCRoundsLib} from "./ELCRound.sol";
 import {RoundTimingInfo, RoundTimingInfoLib} from "./RoundTimingInfo.sol";
-
-<<<<<<< HEAD
-// CHRIS: TODO: switch signing to 712?
-=======
-// CHRIS: TODO: do we wamt to include the ability to update the round time?
-// 3. update the round time
-//    * do this via 2 reads each time
-//    * check if an update is there, if so use that if it's in the past
-//    * needs to contain round number as well as other things
-// CHRIS: TODO:
-// also look at every function that uses the offset? yes
-// also everything that is set during the resolve - and find all usages of those
-// wrap all those functions in good getters that have predicatable and easy to reason about return values
-// consider what would happen if the offset is set to the future after some rounds have been resolved. Should be easy to reason about if we've done our job correctly
-// ok, so we will allow an update in the following way
-// 1. direct update of the round timing info
-// 2. when doing this ensure that the current round number stays the same
-// 3. will update the timings of this round and the next
-//    which could have negative consequences - but these need to be pointed out in docs
-//    I think this is better than the complexity of scheduling a future update
-// CHRIS: TODO: when we include updates we need to point out that roundTimestamps() are not
-//              accurate for timestamps after the update timestamp - that will be a bit tricky wont it?
-//              all round timing stuff needs reviewing if we include updates
-// CHRIS: TODO: update the roundTimestamps on interface for what happens if the roundtiminginfo is updated
-//              also consider other places effected by round timing - hopefully only in that lib
-// CHRIS: TODO: if we update round timing we need to add the address to the trusted list in the resolve documentation of the interface
-// CHRIS: TODO: test initiate/finalize withdrawal with round time updates
-// * guarantees are not effected by round time updates
-// * cant set an offset in the future - should be in the past
-// * reducing the round time does have an effect on finalize - add this later
-// * check finalization times with round time update
->>>>>>> fad469d3
 
 // CHRIS: TODO: add ability to set the transferrer of controller rights
 
