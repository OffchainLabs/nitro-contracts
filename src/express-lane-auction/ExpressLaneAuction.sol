--- conflicted
+++ resolved
@@ -47,13 +47,8 @@
     bytes32 public constant RESERVE_SETTER_ADMIN_ROLE = keccak256("RESERVE_SETTER_ADMIN");
     /// @inheritdoc IExpressLaneAuction
     bytes32 public constant BENEFICIARY_SETTER_ROLE = keccak256("BENEFICIARY_SETTER");
-<<<<<<< HEAD
-=======
     /// @inheritdoc IExpressLaneAuction
     bytes32 public constant ROUND_TIMING_SETTER_ROLE = keccak256("ROUND_TIMING_SETTER");
-    /// @inheritdoc IExpressLaneAuction
-    bytes32 public constant BID_DOMAIN = keccak256("TIMEBOOST_BID");
->>>>>>> d1cce131
 
     /// @notice The balances of each address
     mapping(address => Balance) internal _balanceOf;
