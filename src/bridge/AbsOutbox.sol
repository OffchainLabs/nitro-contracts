// Copyright 2021-2022, Offchain Labs, Inc.
// For license information, see https://github.com/OffchainLabs/nitro-contracts/blob/main/LICENSE
// SPDX-License-Identifier: BUSL-1.1

pragma solidity ^0.8.28;

import {
    AlreadyInit,
    NotRollup,
    ProofTooLong,
    PathNotMinimal,
    UnknownRoot,
    AlreadySpent,
    BridgeCallFailed,
    HadZeroInit,
    BadPostUpgradeInit,
    RollupNotChanged
} from "../libraries/Error.sol";
import "./IBridge.sol";
import "./IOutbox.sol";
import "../libraries/MerkleLib.sol";
import "../libraries/DelegateCallAware.sol";

/// @dev this error is thrown since certain functions are only expected to be used in simulations, not in actual txs
error SimulationOnlyEntrypoint();

abstract contract AbsOutbox is DelegateCallAware, IOutbox {
    address public rollup; // the rollup contract
    IBridge public bridge; // the bridge contract

    mapping(uint256 => bytes32) public spent; // packed spent bitmap
    mapping(bytes32 => bytes32) public roots; // maps root hashes => L2 block hash

    // we're packing this struct into 4 storage slots
    // 1st slot: timestamp, l2Block (128 bits each, max ~3.4*10^38)
    // 2nd slot: outputId (256 bits)
    // 3rd slot: l1Block (96 bits, max ~7.9*10^28), sender (address 160 bits)
    // 4th slot: withdrawalAmount (256 bits)
    struct L2ToL1Context {
        uint128 l2Block;
        uint128 timestamp;
        bytes32 outputId;
        address sender;
        uint96 l1Block;
        uint256 withdrawalAmount;
    }

    // @dev Deprecated in place of transient storage
    L2ToL1Context internal __context;

    uint128 public constant OUTBOX_VERSION = 2;

<<<<<<< HEAD
    // Transient storage vars for context, matching L2ToL1Context slot assignment
    // Using structs in transient storage is not supported in 0.8.28
    uint128 internal transient contextL2Block;
    uint128 internal transient contextTimestamp;
    bytes32 internal transient contextOutputId;
    address internal transient contextSender;
    uint96 internal transient contextL1Block;
    uint256 internal transient contextWithdrawalAmount;

    function initialize(IBridge _bridge) external onlyDelegated {
=======
    function initialize(
        IBridge _bridge
    ) external onlyDelegated {
>>>>>>> acb2fd27
        if (address(_bridge) == address(0)) revert HadZeroInit();
        if (address(bridge) != address(0)) revert AlreadyInit();
        bridge = _bridge;
        rollup = address(_bridge.rollup());
    }

    /// @inheritdoc IOutbox
    function postUpgradeInit() external onlyDelegated onlyProxyOwner {
        // prevent postUpgradeInit within a withdrawal
        if (__context.l2Block != type(uint128).max) revert BadPostUpgradeInit();
        __context = L2ToL1Context({
            l2Block: uint128(0),
            l1Block: uint96(0),
            timestamp: uint128(0),
            outputId: bytes32(0),
            sender: address(0),
            withdrawalAmount: uint256(0)
        });
    }

    /// @notice Allows the rollup owner to sync the rollup address
    function updateRollupAddress() external {
        if (msg.sender != IOwnable(rollup).owner()) {
            revert NotOwner(msg.sender, IOwnable(rollup).owner());
        }
        address newRollup = address(bridge.rollup());
        if (rollup == newRollup) revert RollupNotChanged();
        rollup = newRollup;
    }

    function updateSendRoot(bytes32 root, bytes32 l2BlockHash) external {
        if (msg.sender != rollup) revert NotRollup(msg.sender, rollup);
        roots[root] = l2BlockHash;
        emit SendRootUpdated(root, l2BlockHash);
    }

    /// @inheritdoc IOutbox
    function l2ToL1Sender() external view returns (address) {
        return contextSender;
    }

    /// @inheritdoc IOutbox
    function l2ToL1Block() external view returns (uint256) {
        return uint256(contextL2Block);
    }

    /// @inheritdoc IOutbox
    function l2ToL1EthBlock() external view returns (uint256) {
        return uint256(contextL1Block);
    }

    /// @inheritdoc IOutbox
    function l2ToL1Timestamp() external view returns (uint256) {
        return uint256(contextTimestamp);
    }

    /// @notice batch number is deprecated and now always returns 0
    function l2ToL1BatchNum() external pure returns (uint256) {
        return 0;
    }

    /// @inheritdoc IOutbox
    function l2ToL1OutputId() external view returns (bytes32) {
        return contextOutputId;
    }

    /// @inheritdoc IOutbox
    function executeTransaction(
        bytes32[] calldata proof,
        uint256 index,
        address l2Sender,
        address to,
        uint256 l2Block,
        uint256 l1Block,
        uint256 l2Timestamp,
        uint256 value,
        bytes calldata data
    ) external {
        bytes32 userTx = calculateItemHash(l2Sender, to, l2Block, l1Block, l2Timestamp, value, data);

        recordOutputAsSpent(proof, index, userTx);

        executeTransactionImpl(index, l2Sender, to, l2Block, l1Block, l2Timestamp, value, data);
    }

    /// @inheritdoc IOutbox
    function executeTransactionSimulation(
        uint256 index,
        address l2Sender,
        address to,
        uint256 l2Block,
        uint256 l1Block,
        uint256 l2Timestamp,
        uint256 value,
        bytes calldata data
    ) external {
        if (msg.sender != address(0)) revert SimulationOnlyEntrypoint();
        executeTransactionImpl(index, l2Sender, to, l2Block, l1Block, l2Timestamp, value, data);
    }

    function executeTransactionImpl(
        uint256 outputId,
        address l2Sender,
        address to,
        uint256 l2Block,
        uint256 l1Block,
        uint256 l2Timestamp,
        uint256 value,
        bytes calldata data
    ) internal {
        emit OutBoxTransactionExecuted(to, l2Sender, 0, outputId);

        // we temporarily store the previous values so the outbox can naturally
        // unwind itself when there are nested calls to `executeTransaction`
        uint128 prevL2Block = contextL2Block;
        uint128 prevTimestamp = contextTimestamp;
        bytes32 prevOutputId = contextOutputId;
        address prevSender = contextSender;
        uint96 prevL1Block = contextL1Block;
        uint256 prevWithdrawalAmount = contextWithdrawalAmount;

        // get amount to unlock based on provided value. It might differ in case
        // of native token which uses number of decimals different than 18
        uint256 amountToUnlock = _getAmountToUnlock(value);

        // store the new values into transient vars for the `executeTransaction` call
        contextL2Block = uint128(l2Block);
        contextTimestamp = uint128(l2Timestamp);
        contextOutputId = bytes32(outputId);
        contextSender = l2Sender;
        contextL1Block = uint96(l1Block);
        contextWithdrawalAmount = _amountToSetInContext(amountToUnlock);

        // set and reset vars around execution so they remain valid during call
        executeBridgeCall(to, amountToUnlock, data);

        // restore the previous values
        contextL2Block = prevL2Block;
        contextTimestamp = prevTimestamp;
        contextOutputId = prevOutputId;
        contextSender = prevSender;
        contextL1Block = prevL1Block;
        contextWithdrawalAmount = prevWithdrawalAmount;
    }

    function _calcSpentIndexOffset(
        uint256 index
    ) internal view returns (uint256, uint256, bytes32) {
        uint256 spentIndex = index / 255; // Note: Reserves the MSB.
        uint256 bitOffset = index % 255;
        bytes32 replay = spent[spentIndex];
        return (spentIndex, bitOffset, replay);
    }

    function _isSpent(uint256 bitOffset, bytes32 replay) internal pure returns (bool) {
        return ((replay >> bitOffset) & bytes32(uint256(1))) != bytes32(0);
    }

    /// @inheritdoc IOutbox
    function isSpent(
        uint256 index
    ) external view returns (bool) {
        (, uint256 bitOffset, bytes32 replay) = _calcSpentIndexOffset(index);
        return _isSpent(bitOffset, replay);
    }

    function recordOutputAsSpent(bytes32[] memory proof, uint256 index, bytes32 item) internal {
        if (proof.length >= 256) revert ProofTooLong(proof.length);
        if (index >= 2 ** proof.length) revert PathNotMinimal(index, 2 ** proof.length);

        // Hash the leaf an extra time to prove it's a leaf
        bytes32 calcRoot = calculateMerkleRoot(proof, index, item);
        if (roots[calcRoot] == bytes32(0)) revert UnknownRoot(calcRoot);

        (uint256 spentIndex, uint256 bitOffset, bytes32 replay) = _calcSpentIndexOffset(index);

        if (_isSpent(bitOffset, replay)) revert AlreadySpent(index);
        spent[spentIndex] = (replay | bytes32(1 << bitOffset));
    }

    function executeBridgeCall(address to, uint256 value, bytes memory data) internal {
        (bool success, bytes memory returndata) = bridge.executeCall(to, value, data);
        if (!success) {
            if (returndata.length > 0) {
                // solhint-disable-next-line no-inline-assembly
                assembly {
                    let returndata_size := mload(returndata)
                    revert(add(32, returndata), returndata_size)
                }
            } else {
                revert BridgeCallFailed();
            }
        }
    }

    function calculateItemHash(
        address l2Sender,
        address to,
        uint256 l2Block,
        uint256 l1Block,
        uint256 l2Timestamp,
        uint256 value,
        bytes calldata data
    ) public pure returns (bytes32) {
        return keccak256(abi.encodePacked(l2Sender, to, l2Block, l1Block, l2Timestamp, value, data));
    }

    function calculateMerkleRoot(
        bytes32[] memory proof,
        uint256 path,
        bytes32 item
    ) public pure returns (bytes32) {
        return MerkleLib.calculateRoot(proof, path, keccak256(abi.encodePacked(item)));
    }

    /// @notice based on provided value, get amount of ETH/token to unlock. In case of ETH-based rollup this amount
    ///         will always equal the provided value. In case of ERC20-based rollup, amount will be re-adjusted to
    ///         reflect the number of decimals used by native token, in case it is different than 18.
    function _getAmountToUnlock(
        uint256 value
    ) internal view virtual returns (uint256);

    /// @notice value to be set for 'amount' field in L2ToL1Context during L2 to L1 transaction execution.
    ///         In case of ERC20-based rollup this is the amount of native token being withdrawn. In case of standard ETH-based
    ///         rollup this amount shall always be 0, because amount of ETH being withdrawn can be read from msg.value.
    /// @return amount of native token being withdrawn in case of ERC20-based rollup, or 0 in case of ETH-based rollup
    function _amountToSetInContext(
        uint256 value
    ) internal pure virtual returns (uint256);

    /**
     * @dev This empty reserved space is put in place to allow future versions to add new
     * variables without shifting down storage in the inheritance chain.
     * See https://docs.openzeppelin.com/contracts/4.x/upgradeable#storage_gaps
     */
    uint256[42] private __gap;
}<|MERGE_RESOLUTION|>--- conflicted
+++ resolved
@@ -50,7 +50,6 @@
 
     uint128 public constant OUTBOX_VERSION = 2;
 
-<<<<<<< HEAD
     // Transient storage vars for context, matching L2ToL1Context slot assignment
     // Using structs in transient storage is not supported in 0.8.28
     uint128 internal transient contextL2Block;
@@ -60,12 +59,9 @@
     uint96 internal transient contextL1Block;
     uint256 internal transient contextWithdrawalAmount;
 
-    function initialize(IBridge _bridge) external onlyDelegated {
-=======
     function initialize(
         IBridge _bridge
     ) external onlyDelegated {
->>>>>>> acb2fd27
         if (address(_bridge) == address(0)) revert HadZeroInit();
         if (address(bridge) != address(0)) revert AlreadyInit();
         bridge = _bridge;
