// Copyright 2021-2022, Offchain Labs, Inc.
// For license information, see https://github.com/OffchainLabs/nitro-contracts/blob/main/LICENSE
// SPDX-License-Identifier: BUSL-1.1

// solhint-disable-next-line compiler-version
pragma solidity >=0.6.9 <0.9.0;
pragma experimental ABIEncoderV2;

import "../libraries/IGasRefunder.sol";
import "./IDelayedMessageProvider.sol";
import "./IBridge.sol";

interface ISequencerInbox is IDelayedMessageProvider {
    /// @notice The maximum amount of time variatin between a message being posted on the L1 and being executed on the L2
    /// @param delayBlocks The max amount of blocks in the past that a message can be received on L2
    /// @param futureBlocks The max amount of blocks in the future that a message can be received on L2
    /// @param delaySeconds The max amount of seconds in the past that a message can be received on L2
    /// @param futureSeconds The max amount of seconds in the future that a message can be received on L2
    struct MaxTimeVariation {
        uint256 delayBlocks;
        uint256 futureBlocks;
        uint256 delaySeconds;
        uint256 futureSeconds;
    }

    struct TimeBounds {
        uint64 minTimestamp;
        uint64 maxTimestamp;
        uint64 minBlockNumber;
        uint64 maxBlockNumber;
    }

    enum BatchDataLocation {
        TxInput,
        SeparateBatchEvent,
        NoData
    }

    event SequencerBatchDelivered(
        uint256 indexed batchSequenceNumber,
        bytes32 indexed beforeAcc,
        bytes32 indexed afterAcc,
        bytes32 delayedAcc,
        uint256 afterDelayedMessagesRead,
        TimeBounds timeBounds,
        BatchDataLocation dataLocation
    );

    event OwnerFunctionCalled(uint256 indexed id);

    /// @dev a separate event that emits batch data when this isn't easily accessible in the tx.input
    event SequencerBatchData(uint256 indexed batchSequenceNumber, bytes data);

    /// @dev a valid keyset was added
    event SetValidKeyset(bytes32 indexed keysetHash, bytes keysetBytes);

    /// @dev a keyset was invalidated
    event InvalidateKeyset(bytes32 indexed keysetHash);

    function totalDelayedMessagesRead() external view returns (uint256);

    function bridge() external view returns (IBridge);

    /// @dev The size of the batch header
    // solhint-disable-next-line func-name-mixedcase
    function HEADER_LENGTH() external view returns (uint256);

    /// @dev If the first batch data byte after the header has this bit set,
    ///      the sequencer inbox has authenticated the data. Currently not used.
    // solhint-disable-next-line func-name-mixedcase
    function DATA_AUTHENTICATED_FLAG() external view returns (bytes1);

    function rollup() external view returns (IOwnable);

    function isBatchPoster(address) external view returns (bool);

    function isSequencer(address) external view returns (bool);

    function maxDataSize() external view returns (uint256);

    struct DasKeySetInfo {
        bool isValidKeyset;
        uint64 creationBlock;
    }

    /// @notice Returns the max time variation settings for this sequencer inbox
    function maxTimeVariation() external view returns (ISequencerInbox.MaxTimeVariation memory);

    function dasKeySetInfo(bytes32) external view returns (bool, uint64);

    /// @notice Force messages from the delayed inbox to be included in the chain
    ///         Callable by any address, but message can only be force-included after maxTimeVariation.delayBlocks and
    ///         maxTimeVariation.delaySeconds has elapsed. As part of normal behaviour the sequencer will include these
    ///         messages so it's only necessary to call this if the sequencer is down, or not including any delayed messages.
    /// @param _totalDelayedMessagesRead The total number of messages to read up to
    /// @param kind The kind of the last message to be included
    /// @param l1BlockAndTime The l1 block and the l1 timestamp of the last message to be included
    /// @param baseFeeL1 The l1 gas price of the last message to be included
    /// @param sender The sender of the last message to be included
    /// @param messageDataHash The messageDataHash of the last message to be included
    function forceInclusion(
        uint256 _totalDelayedMessagesRead,
        uint8 kind,
        uint64[2] calldata l1BlockAndTime,
        uint256 baseFeeL1,
        address sender,
        bytes32 messageDataHash
    ) external;

    function inboxAccs(uint256 index) external view returns (bytes32);

    function batchCount() external view returns (uint256);

    function isValidKeysetHash(bytes32 ksHash) external view returns (bool);

    /// @notice the creation block is intended to still be available after a keyset is deleted
    function getKeysetCreationBlock(bytes32 ksHash) external view returns (uint256);

    // ---------- BatchPoster functions ----------

    function addSequencerL2BatchFromOrigin(
        uint256 sequenceNumber,
        bytes calldata data,
        uint256 afterDelayedMessagesRead,
        IGasRefunder gasRefunder,
        uint256 prevMessageCount,
        uint256 newMessageCount
    ) external;

    function addSequencerL2Batch(
        uint256 sequenceNumber,
        bytes calldata data,
        uint256 afterDelayedMessagesRead,
        IGasRefunder gasRefunder,
        uint256 prevMessageCount,
        uint256 newMessageCount
    ) external;

    // ---------- onlyRollupOrOwner functions ----------

    /**
     * @notice Updates whether an address is authorized to be a batch poster at the sequencer inbox
     * @param addr the address
     * @param isBatchPoster_ if the specified address should be authorized as a batch poster
     */
    function setIsBatchPoster(address addr, bool isBatchPoster_) external;

    /**
     * @notice Makes Data Availability Service keyset valid
     * @param keysetBytes bytes of the serialized keyset
     */
    function setValidKeyset(bytes calldata keysetBytes) external;

    /**
     * @notice Invalidates a Data Availability Service keyset
     * @param ksHash hash of the keyset
     */
    function invalidateKeysetHash(bytes32 ksHash) external;

    /**
     * @notice Updates whether an address is authorized to be a sequencer.
     * @dev The IsSequencer information is used only off-chain by the nitro node to validate sequencer feed signer.
     * @param addr the address
     * @param isSequencer_ if the specified address should be authorized as a sequencer
     */
    function setIsSequencer(address addr, bool isSequencer_) external;
<<<<<<< HEAD
=======

    // ---------- initializer ----------

    function initialize(IBridge bridge_, MaxTimeVariation calldata maxTimeVariation_) external;

    function updateRollupAddress() external;
>>>>>>> 5dbca3c0
}<|MERGE_RESOLUTION|>--- conflicted
+++ resolved
@@ -164,13 +164,7 @@
      * @param isSequencer_ if the specified address should be authorized as a sequencer
      */
     function setIsSequencer(address addr, bool isSequencer_) external;
-<<<<<<< HEAD
-=======
 
-    // ---------- initializer ----------
-
-    function initialize(IBridge bridge_, MaxTimeVariation calldata maxTimeVariation_) external;
-
+    /// @notice Allows the rollup owner to sync the rollup address
     function updateRollupAddress() external;
->>>>>>> 5dbca3c0
 }