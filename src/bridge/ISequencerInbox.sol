--- conflicted
+++ resolved
@@ -345,7 +345,7 @@
     function initialize(
         IBridge bridge_,
         MaxTimeVariation calldata maxTimeVariation_,
-<<<<<<< HEAD
+        BufferConfig calldata bufferConfig_,
         IFeeTokenPricer feeTokenPricer_
     ) external;
 }
@@ -358,8 +358,4 @@
      *         If fee token is USDC instead and price of 1ETH = 2000USDC, function should still return 2000*1e18, despite USDC using 6 decimals.
      */
     function getExchangeRate() external returns (uint256);
-=======
-        BufferConfig calldata bufferConfig_
-    ) external;
->>>>>>> 0972e25b
 }