// Copyright 2021-2022, Offchain Labs, Inc.
// For license information, see https://github.com/OffchainLabs/nitro-contracts/blob/main/LICENSE
// SPDX-License-Identifier: BUSL-1.1

// solhint-disable-next-line compiler-version
pragma solidity >=0.6.9 <0.9.0;
pragma experimental ABIEncoderV2;

import "../libraries/IGasRefunder.sol";
import "./IDelayedMessageProvider.sol";
import "./IBridge.sol";

interface ISequencerInbox is IDelayedMessageProvider {
    struct MaxTimeVariation {
        uint64 delayBlocks;
        uint64 futureBlocks;
        uint64 delaySeconds;
        uint64 futureSeconds;
    }

    event SequencerBatchDelivered(
        uint256 indexed batchSequenceNumber,
        bytes32 indexed beforeAcc,
        bytes32 indexed afterAcc,
        bytes32 delayedAcc,
        uint256 afterDelayedMessagesRead,
        IBridge.TimeBounds timeBounds,
        IBridge.BatchDataLocation dataLocation
    );

    event OwnerFunctionCalled(uint256 indexed id);

    /// @dev a separate event that emits batch data when this isn't easily accessible in the tx.input
    event SequencerBatchData(uint256 indexed batchSequenceNumber, bytes data);

    /// @dev a valid keyset was added
    event SetValidKeyset(bytes32 indexed keysetHash, bytes keysetBytes);

    /// @dev a keyset was invalidated
    event InvalidateKeyset(bytes32 indexed keysetHash);

    function totalDelayedMessagesRead() external view returns (uint256);

    function bridge() external view returns (IBridge);

    /// @dev The size of the batch header
    // solhint-disable-next-line func-name-mixedcase
    function HEADER_LENGTH() external view returns (uint256);

    /// @dev If the first batch data byte after the header has this bit set,
    ///      the sequencer inbox has authenticated the data. Currently only used for 4844 blob support.
    ///      See: https://github.com/OffchainLabs/nitro/blob/69de0603abf6f900a4128cab7933df60cad54ded/arbstate/das_reader.go
    // solhint-disable-next-line func-name-mixedcase
    function DATA_AUTHENTICATED_FLAG() external view returns (bytes1);

    /// @dev If the first data byte after the header has this bit set,
    ///      then the batch data is to be found in 4844 data blobs
    ///      See: https://github.com/OffchainLabs/nitro/blob/69de0603abf6f900a4128cab7933df60cad54ded/arbstate/das_reader.go
    // solhint-disable-next-line func-name-mixedcase
    function DATA_BLOB_HEADER_FLAG() external view returns (bytes1);

    /// @dev If the first data byte after the header has this bit set,
    ///      then the batch data is a das message
    ///      See: https://github.com/OffchainLabs/nitro/blob/69de0603abf6f900a4128cab7933df60cad54ded/arbstate/das_reader.go
    // solhint-disable-next-line func-name-mixedcase
    function DAS_MESSAGE_HEADER_FLAG() external view returns (bytes1);

    /// @dev If the first data byte after the header has this bit set,
    ///      then the batch data is a das message that employs a merklesization strategy
    ///      See: https://github.com/OffchainLabs/nitro/blob/69de0603abf6f900a4128cab7933df60cad54ded/arbstate/das_reader.go
    // solhint-disable-next-line func-name-mixedcase
    function TREE_DAS_MESSAGE_HEADER_FLAG() external view returns (bytes1);

    /// @dev If the first data byte after the header has this bit set,
    ///      then the batch data has been brotli compressed
    ///      See: https://github.com/OffchainLabs/nitro/blob/69de0603abf6f900a4128cab7933df60cad54ded/arbstate/das_reader.go
    // solhint-disable-next-line func-name-mixedcase
    function BROTLI_MESSAGE_HEADER_FLAG() external view returns (bytes1);

    /// @dev If the first data byte after the header has this bit set,
    ///      then the batch data uses a zero heavy encoding
    ///      See: https://github.com/OffchainLabs/nitro/blob/69de0603abf6f900a4128cab7933df60cad54ded/arbstate/das_reader.go
    // solhint-disable-next-line func-name-mixedcase
    function ZERO_HEAVY_MESSAGE_HEADER_FLAG() external view returns (bytes1);

    function rollup() external view returns (IOwnable);

    function isBatchPoster(address) external view returns (bool);

    function isSequencer(address) external view returns (bool);

    function maxDataSize() external view returns (uint256);

    /// @notice The batch poster manager has the ability to change the batch poster addresses
    ///         This enables the batch poster to do key rotation
    function batchPosterManager() external view returns (address);

    struct DasKeySetInfo {
        bool isValidKeyset;
        uint64 creationBlock;
    }

    /// @dev returns 4 uint256 to be compatible with older version
    function maxTimeVariation()
        external
        view
        returns (
            uint256 delayBlocks,
            uint256 futureBlocks,
            uint256 delaySeconds,
            uint256 futureSeconds
        );

    function dasKeySetInfo(bytes32) external view returns (bool, uint64);

    /// @notice Remove force inclusion delay after a L1 chainId fork
    function removeDelayAfterFork() external;

    /// @notice Force messages from the delayed inbox to be included in the chain
    ///         Callable by any address, but message can only be force-included after maxTimeVariation.delayBlocks and
    ///         maxTimeVariation.delaySeconds has elapsed. As part of normal behaviour the sequencer will include these
    ///         messages so it's only necessary to call this if the sequencer is down, or not including any delayed messages.
    /// @param _totalDelayedMessagesRead The total number of messages to read up to
    /// @param kind The kind of the last message to be included
    /// @param l1BlockAndTime The l1 block and the l1 timestamp of the last message to be included
    /// @param baseFeeL1 The l1 gas price of the last message to be included
    /// @param sender The sender of the last message to be included
    /// @param messageDataHash The messageDataHash of the last message to be included
    function forceInclusion(
        uint256 _totalDelayedMessagesRead,
        uint8 kind,
        uint64[2] calldata l1BlockAndTime,
        uint256 baseFeeL1,
        address sender,
        bytes32 messageDataHash
    ) external;

    function inboxAccs(uint256 index) external view returns (bytes32);

    function batchCount() external view returns (uint256);

    function isValidKeysetHash(bytes32 ksHash) external view returns (bool);

    /// @notice the creation block is intended to still be available after a keyset is deleted
    function getKeysetCreationBlock(bytes32 ksHash) external view returns (uint256);

    // ---------- BatchPoster functions ----------

    function addSequencerL2BatchFromOrigin(
        uint256 sequenceNumber,
        bytes calldata data,
        uint256 afterDelayedMessagesRead,
        IGasRefunder gasRefunder
    ) external;

    function addSequencerL2BatchFromOrigin(
        uint256 sequenceNumber,
        bytes calldata data,
        uint256 afterDelayedMessagesRead,
        IGasRefunder gasRefunder,
        uint256 prevMessageCount,
        uint256 newMessageCount
    ) external;

    function addSequencerL2Batch(
        uint256 sequenceNumber,
        bytes calldata data,
        uint256 afterDelayedMessagesRead,
        IGasRefunder gasRefunder,
        uint256 prevMessageCount,
        uint256 newMessageCount
    ) external;

    function addSequencerL2BatchFromBlobs(
        uint256 sequenceNumber,
        uint256 afterDelayedMessagesRead,
        IGasRefunder gasRefunder,
        uint256 prevMessageCount,
        uint256 newMessageCount
    ) external;

    // ---------- onlyRollupOrOwner functions ----------

    /**
     * @notice Set max delay for sequencer inbox
     * @param maxTimeVariation_ the maximum time variation parameters
     */
    function setMaxTimeVariation(MaxTimeVariation memory maxTimeVariation_) external;

    /**
     * @notice Updates whether an address is authorized to be a batch poster at the sequencer inbox
     * @param addr the address
     * @param isBatchPoster_ if the specified address should be authorized as a batch poster
     */
    function setIsBatchPoster(address addr, bool isBatchPoster_) external;

    /**
     * @notice Makes Data Availability Service keyset valid
     * @param keysetBytes bytes of the serialized keyset
     */
    function setValidKeyset(bytes calldata keysetBytes) external;

    /**
     * @notice Invalidates a Data Availability Service keyset
     * @param ksHash hash of the keyset
     */
    function invalidateKeysetHash(bytes32 ksHash) external;

    /**
     * @notice Updates whether an address is authorized to be a sequencer.
     * @dev The IsSequencer information is used only off-chain by the nitro node to validate sequencer feed signer.
     * @param addr the address
     * @param isSequencer_ if the specified address should be authorized as a sequencer
     */
    function setIsSequencer(address addr, bool isSequencer_) external;

    /**
     * @notice Updates the batch poster manager, the address which has the ability to rotate batch poster keys
     * @param newBatchPosterManager The new batch poster manager to be set
     */
    function setBatchPosterManager(address newBatchPosterManager) external;

    /// @notice Allows the rollup owner to sync the rollup address
    function updateRollupAddress() external;

    // ---------- initializer ----------

    function initialize(IBridge bridge_, MaxTimeVariation calldata maxTimeVariation_) external;
<<<<<<< HEAD
}

interface IDataHashReader {
    /// @notice Returns all the data hashes of all the blobs on the current transaction
    function getDataHashes() external view returns (bytes32[] memory);
}

interface IBlobBasefeeReader {
    /// @notice Returns the current BLOBBASEFEE
    function getBlobBaseFee() external view returns (uint256);
=======

    function updateRollupAddress() external;
>>>>>>> 7c841ee8
}<|MERGE_RESOLUTION|>--- conflicted
+++ resolved
@@ -226,19 +226,4 @@
     // ---------- initializer ----------
 
     function initialize(IBridge bridge_, MaxTimeVariation calldata maxTimeVariation_) external;
-<<<<<<< HEAD
-}
-
-interface IDataHashReader {
-    /// @notice Returns all the data hashes of all the blobs on the current transaction
-    function getDataHashes() external view returns (bytes32[] memory);
-}
-
-interface IBlobBasefeeReader {
-    /// @notice Returns the current BLOBBASEFEE
-    function getBlobBaseFee() external view returns (uint256);
-=======
-
-    function updateRollupAddress() external;
->>>>>>> 7c841ee8
 }