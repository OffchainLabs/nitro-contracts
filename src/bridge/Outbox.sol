// Copyright 2021-2022, Offchain Labs, Inc.
// For license information, see https://github.com/OffchainLabs/nitro-contracts/blob/main/LICENSE
// SPDX-License-Identifier: BUSL-1.1

pragma solidity ^0.8.4;

import "./AbsOutbox.sol";

contract Outbox is AbsOutbox {
    /// @inheritdoc AbsOutbox
<<<<<<< HEAD
    function _getAmountToUnlock(uint256 value) internal pure override returns (uint256) {
=======
    function _defaultContextAmount() internal pure override returns (uint256) {
        // In ETH-based chains withdrawal amount can be read from msg.value. For that reason
        // amount slot in context will never be accessed and it has 0 default value
        return 0;
    }

    /// @inheritdoc AbsOutbox
    function _getAmountToUnlock(
        uint256 value
    ) internal pure override returns (uint256) {
>>>>>>> acb2fd27
        return value;
    }

    /// @inheritdoc AbsOutbox
    function _amountToSetInContext(
        uint256
    ) internal pure override returns (uint256) {
        // In ETH-based chains withdrawal amount can be read from msg.value. For that reason
        // amount slot in context will never be accessed, we keep it as 0 all the time
        return 0;
    }
}<|MERGE_RESOLUTION|>--- conflicted
+++ resolved
@@ -8,20 +8,9 @@
 
 contract Outbox is AbsOutbox {
     /// @inheritdoc AbsOutbox
-<<<<<<< HEAD
-    function _getAmountToUnlock(uint256 value) internal pure override returns (uint256) {
-=======
-    function _defaultContextAmount() internal pure override returns (uint256) {
-        // In ETH-based chains withdrawal amount can be read from msg.value. For that reason
-        // amount slot in context will never be accessed and it has 0 default value
-        return 0;
-    }
-
-    /// @inheritdoc AbsOutbox
     function _getAmountToUnlock(
         uint256 value
     ) internal pure override returns (uint256) {
->>>>>>> acb2fd27
         return value;
     }
 
