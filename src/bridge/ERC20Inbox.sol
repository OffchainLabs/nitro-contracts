// Copyright 2021-2022, Offchain Labs, Inc.
// For license information, see https://github.com/OffchainLabs/nitro-contracts/blob/main/LICENSE
// SPDX-License-Identifier: BUSL-1.1

pragma solidity ^0.8.4;

import "./AbsInbox.sol";
import "./IERC20Inbox.sol";
import "./IERC20Bridge.sol";
import "../libraries/AddressAliasHelper.sol";
import {L1MessageType_ethDeposit} from "../libraries/MessageTypes.sol";
import {AmountTooLarge} from "../libraries/Error.sol";
import {MAX_UPSCALE_AMOUNT} from "../libraries/Constants.sol";

import {DecimalsConverterHelper} from "../libraries/DecimalsConverterHelper.sol";

import {AddressUpgradeable} from "@openzeppelin/contracts-upgradeable/utils/AddressUpgradeable.sol";
import {IERC20} from "@openzeppelin/contracts/token/ERC20/ERC20.sol";
import {SafeERC20} from "@openzeppelin/contracts/token/ERC20/utils/SafeERC20.sol";

/**
 * @title Inbox for user and contract originated messages
 * @notice Messages created via this inbox are enqueued in the delayed accumulator
 * to await inclusion in the SequencerInbox
 */
contract ERC20Inbox is AbsInbox, IERC20Inbox {
    using SafeERC20 for IERC20;

    constructor(uint256 _maxDataSize) AbsInbox(_maxDataSize) {}

    /// @inheritdoc IInboxBase
    function initialize(
        IBridge _bridge,
        ISequencerInbox _sequencerInbox
    ) external initializer onlyDelegated {
        __AbsInbox_init(_bridge, _sequencerInbox);

        // inbox holds native token in transit used to pay for retryable tickets, approve bridge to use it
        address nativeToken = IERC20Bridge(address(bridge)).nativeToken();
        IERC20(nativeToken).safeApprove(address(bridge), type(uint256).max);
    }

    /// @inheritdoc IERC20Inbox
    function depositERC20(uint256 amount) public whenNotPaused onlyAllowed returns (uint256) {
        address dest = msg.sender;

        // solhint-disable-next-line avoid-tx-origin
        if (AddressUpgradeable.isContract(msg.sender) || tx.origin != msg.sender) {
            // isContract check fails if this function is called during a contract's constructor.
            dest = AddressAliasHelper.applyL1ToL2Alias(msg.sender);
        }

<<<<<<< HEAD
        return _deliverMessage(
            L1MessageType_ethDeposit, msg.sender, abi.encodePacked(dest, amount), amount
        );
=======
        uint256 amountToMintOnL2 = _fromNativeTo18Decimals(amount);
        return
            _deliverMessage(
                L1MessageType_ethDeposit,
                msg.sender,
                abi.encodePacked(dest, amountToMintOnL2),
                amount
            );
>>>>>>> 27b86fdd
    }

    /// @inheritdoc IERC20Inbox
    function createRetryableTicket(
        address to,
        uint256 l2CallValue,
        uint256 maxSubmissionCost,
        address excessFeeRefundAddress,
        address callValueRefundAddress,
        uint256 gasLimit,
        uint256 maxFeePerGas,
        uint256 tokenTotalFeeAmount,
        bytes calldata data
    ) external whenNotPaused onlyAllowed returns (uint256) {
        return _createRetryableTicket(
            to,
            l2CallValue,
            maxSubmissionCost,
            excessFeeRefundAddress,
            callValueRefundAddress,
            gasLimit,
            maxFeePerGas,
            tokenTotalFeeAmount,
            data
        );
    }

    /// @inheritdoc IERC20Inbox
    function unsafeCreateRetryableTicket(
        address to,
        uint256 l2CallValue,
        uint256 maxSubmissionCost,
        address excessFeeRefundAddress,
        address callValueRefundAddress,
        uint256 gasLimit,
        uint256 maxFeePerGas,
        uint256 tokenTotalFeeAmount,
        bytes calldata data
    ) public whenNotPaused onlyAllowed returns (uint256) {
        return _unsafeCreateRetryableTicket(
            to,
            l2CallValue,
            maxSubmissionCost,
            excessFeeRefundAddress,
            callValueRefundAddress,
            gasLimit,
            maxFeePerGas,
            tokenTotalFeeAmount,
            data
        );
    }

    /// @inheritdoc IInboxBase
    function calculateRetryableSubmissionFee(
        uint256,
        uint256
    ) public pure override(AbsInbox, IInboxBase) returns (uint256) {
        // retryable ticket's submission fee is not charged when ERC20 token is used to pay for fees
        return 0;
    }

    function _deliverToBridge(
        uint8 kind,
        address sender,
        bytes32 messageDataHash,
        uint256 tokenAmount
    ) internal override returns (uint256) {
        // Fetch native token from sender if inbox doesn't already hold enough tokens to pay for fees.
        // Inbox might have been pre-funded in prior call, ie. as part of token bridging flow.
        address nativeToken = IERC20Bridge(address(bridge)).nativeToken();
        uint256 inboxNativeTokenBalance = IERC20(nativeToken).balanceOf(address(this));
        if (inboxNativeTokenBalance < tokenAmount) {
            uint256 diff = tokenAmount - inboxNativeTokenBalance;
            IERC20(nativeToken).safeTransferFrom(msg.sender, address(this), diff);
        }

        return IERC20Bridge(address(bridge)).enqueueDelayedMessage(
            kind, AddressAliasHelper.applyL1ToL2Alias(sender), messageDataHash, tokenAmount
        );
    }

    /// @inheritdoc AbsInbox
    function _fromNativeTo18Decimals(uint256 value) internal view override returns (uint256) {
        // In order to keep compatibility of child chain's native currency with external 3rd party tooling we
        // expect 18 decimals to be always used for native currency. If native token uses different number of
        // decimals then here it will be normalized to 18. Keep in mind, when withdrawing from child chain back
        // to parent chain then the amount has to match native token's granularity, otherwise it will be rounded
        // down.
        uint8 nativeTokenDecimals = IERC20Bridge(address(bridge)).nativeTokenDecimals();

        // Also make sure that inflated amount does not overflow uint256
        if (nativeTokenDecimals < 18) {
            if (value > MAX_UPSCALE_AMOUNT) {
                revert AmountTooLarge(value);
            }
        }
        return DecimalsConverterHelper.adjustDecimals(value, nativeTokenDecimals, 18);
    }
}<|MERGE_RESOLUTION|>--- conflicted
+++ resolved
@@ -50,20 +50,10 @@
             dest = AddressAliasHelper.applyL1ToL2Alias(msg.sender);
         }
 
-<<<<<<< HEAD
+        uint256 amountToMintOnL2 = _fromNativeTo18Decimals(amount);
         return _deliverMessage(
-            L1MessageType_ethDeposit, msg.sender, abi.encodePacked(dest, amount), amount
+            L1MessageType_ethDeposit, msg.sender, abi.encodePacked(dest, amountToMintOnL2), amount
         );
-=======
-        uint256 amountToMintOnL2 = _fromNativeTo18Decimals(amount);
-        return
-            _deliverMessage(
-                L1MessageType_ethDeposit,
-                msg.sender,
-                abi.encodePacked(dest, amountToMintOnL2),
-                amount
-            );
->>>>>>> 27b86fdd
     }
 
     /// @inheritdoc IERC20Inbox
