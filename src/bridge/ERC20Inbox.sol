// Copyright 2021-2022, Offchain Labs, Inc.
// For license information, see https://github.com/nitro/blob/master/LICENSE
// SPDX-License-Identifier: BUSL-1.1

pragma solidity ^0.8.4;

import "./AbsInbox.sol";
import "./IERC20Inbox.sol";
import "./IERC20Bridge.sol";
import "../libraries/AddressAliasHelper.sol";
import {L1MessageType_ethDeposit} from "../libraries/MessageTypes.sol";
import "@openzeppelin/contracts-upgradeable/utils/AddressUpgradeable.sol";
import {IERC20} from "@openzeppelin/contracts/token/ERC20/ERC20.sol";
import "@openzeppelin/contracts/token/ERC20/utils/SafeERC20.sol";
import {AmountTooLarge, NativeTokenDecimalsTooLarge} from "../libraries/Error.sol";
import {DecimalsConverterHelper} from "../libraries/DecimalsConverterHelper.sol";

/**
 * @title Inbox for user and contract originated messages
 * @notice Messages created via this inbox are enqueued in the delayed accumulator
 * to await inclusion in the SequencerInbox
 */
contract ERC20Inbox is AbsInbox, IERC20Inbox {
    using SafeERC20 for IERC20;

<<<<<<< HEAD
    /// @dev number of decimals used by native token
    uint8 public nativeTokenDecimals;

    /// @dev If nativeTokenDecimals is different than 18 decimals, bridge will inflate or deflate token amounts
    ///      when depositing to child chain to match 18 decimal denomination. Opposite process happens when
    ///      amount is withdrawn back to parent chain. In order to avoid uint256 overflows we restrict max number
    ///      of decimals to 36 which should be enough for most practical use-cases.
    uint8 public constant MAX_ALLOWED_NATIVE_TOKEN_DECIMALS = uint8(36);

    /// @dev Max amount that can be moved from parent chain to child chain. Also the max amount that can be
    ///      claimed on parent chain after withdrawing it from child chain. Amounts higher than this would
    ///      risk uint256 overflows. This amount is derived from the fact that we have set MAX_ALLOWED_NATIVE_TOKEN_DECIMALS
    ///      to 36 which means that in the worst case we are inflating by 18 decimals points. This constant
    ///      equals to ~1.1*10^59 tokens
    uint256 public constant MAX_BRIDGEABLE_AMOUNT = type(uint256).max / 10**18;
=======
    constructor(uint256 _maxDataSize) AbsInbox(_maxDataSize) {}
>>>>>>> 46d1767c

    /// @inheritdoc IInboxBase
    function initialize(IBridge _bridge, ISequencerInbox _sequencerInbox)
        external
        initializer
        onlyDelegated
    {
        __AbsInbox_init(_bridge, _sequencerInbox);

        // inbox holds native token in transit used to pay for retryable tickets, approve bridge to use it
        address nativeToken = IERC20Bridge(address(bridge)).nativeToken();
        IERC20(nativeToken).approve(address(bridge), type(uint256).max);

        // store number of decimals used by native token
        nativeTokenDecimals = DecimalsConverterHelper.getDecimals(nativeToken);
        if (nativeTokenDecimals > MAX_ALLOWED_NATIVE_TOKEN_DECIMALS) {
            revert NativeTokenDecimalsTooLarge(nativeTokenDecimals);
        }
    }

    /// @inheritdoc IERC20Inbox
    function depositERC20(uint256 amount) public whenNotPaused onlyAllowed returns (uint256) {
        address dest = msg.sender;

        // solhint-disable-next-line avoid-tx-origin
        if (AddressUpgradeable.isContract(msg.sender) || tx.origin != msg.sender) {
            // isContract check fails if this function is called during a contract's constructor.
            dest = AddressAliasHelper.applyL1ToL2Alias(msg.sender);
        }

        uint256 amountToMintOnL2 = _fromNativeTo18Decimals(amount);
        return
            _deliverMessage(
                L1MessageType_ethDeposit,
                msg.sender,
                abi.encodePacked(dest, amountToMintOnL2),
                amount
            );
    }

    /// @inheritdoc IERC20Inbox
    function createRetryableTicket(
        address to,
        uint256 l2CallValue,
        uint256 maxSubmissionCost,
        address excessFeeRefundAddress,
        address callValueRefundAddress,
        uint256 gasLimit,
        uint256 maxFeePerGas,
        uint256 tokenTotalFeeAmount,
        bytes calldata data
    ) external whenNotPaused onlyAllowed returns (uint256) {
        return
            _createRetryableTicket(
                to,
                l2CallValue,
                maxSubmissionCost,
                excessFeeRefundAddress,
                callValueRefundAddress,
                gasLimit,
                maxFeePerGas,
                tokenTotalFeeAmount,
                data
            );
    }

    /// @inheritdoc IERC20Inbox
    function unsafeCreateRetryableTicket(
        address to,
        uint256 l2CallValue,
        uint256 maxSubmissionCost,
        address excessFeeRefundAddress,
        address callValueRefundAddress,
        uint256 gasLimit,
        uint256 maxFeePerGas,
        uint256 tokenTotalFeeAmount,
        bytes calldata data
    ) public whenNotPaused onlyAllowed returns (uint256) {
        return
            _unsafeCreateRetryableTicket(
                to,
                l2CallValue,
                maxSubmissionCost,
                excessFeeRefundAddress,
                callValueRefundAddress,
                gasLimit,
                maxFeePerGas,
                tokenTotalFeeAmount,
                data
            );
    }

    /// @inheritdoc IInboxBase
    function calculateRetryableSubmissionFee(uint256, uint256)
        public
        pure
        override(AbsInbox, IInboxBase)
        returns (uint256)
    {
        // retryable ticket's submission fee is not charged when ERC20 token is used to pay for fees
        return 0;
    }

    function _deliverToBridge(
        uint8 kind,
        address sender,
        bytes32 messageDataHash,
        uint256 tokenAmount
    ) internal override returns (uint256) {
        // Fetch native token from sender if inbox doesn't already hold enough tokens to pay for fees.
        // Inbox might have been pre-funded in prior call, ie. as part of token bridging flow.
        address nativeToken = IERC20Bridge(address(bridge)).nativeToken();
        uint256 inboxNativeTokenBalance = IERC20(nativeToken).balanceOf(address(this));
        if (inboxNativeTokenBalance < tokenAmount) {
            uint256 diff = tokenAmount - inboxNativeTokenBalance;
            IERC20(nativeToken).safeTransferFrom(msg.sender, address(this), diff);
        }

        return
            IERC20Bridge(address(bridge)).enqueueDelayedMessage(
                kind,
                AddressAliasHelper.applyL1ToL2Alias(sender),
                messageDataHash,
                tokenAmount
            );
    }

    /// @inheritdoc AbsInbox
    function _fromNativeTo18Decimals(uint256 value) internal view override returns (uint256) {
        // In order to keep compatibility of child chain's native currency with external 3rd party tooling we
        // expect 18 decimals to be always used for native currency. If native token uses different number of
        // decimals then here it will be normalized to 18. Keep in mind, when withdrawing from child chain back
        // to parent chain then the amount has to match native token's granularity, otherwise it will be rounded
        // down.

        // Also make sure that inflated amount does not overflow uint256
        if (nativeTokenDecimals < 18) {
            if (value > MAX_BRIDGEABLE_AMOUNT) {
                revert AmountTooLarge(value);
            }
        }
        return DecimalsConverterHelper.adjustDecimals(value, nativeTokenDecimals, 18);
    }
}<|MERGE_RESOLUTION|>--- conflicted
+++ resolved
@@ -23,7 +23,6 @@
 contract ERC20Inbox is AbsInbox, IERC20Inbox {
     using SafeERC20 for IERC20;
 
-<<<<<<< HEAD
     /// @dev number of decimals used by native token
     uint8 public nativeTokenDecimals;
 
@@ -39,9 +38,8 @@
     ///      to 36 which means that in the worst case we are inflating by 18 decimals points. This constant
     ///      equals to ~1.1*10^59 tokens
     uint256 public constant MAX_BRIDGEABLE_AMOUNT = type(uint256).max / 10**18;
-=======
+
     constructor(uint256 _maxDataSize) AbsInbox(_maxDataSize) {}
->>>>>>> 46d1767c
 
     /// @inheritdoc IInboxBase
     function initialize(IBridge _bridge, ISequencerInbox _sequencerInbox)
