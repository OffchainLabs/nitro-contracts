// Copyright 2021-2022, Offchain Labs, Inc.
// For license information, see https://github.com/OffchainLabs/nitro-contracts/blob/main/LICENSE
// SPDX-License-Identifier: BUSL-1.1

pragma solidity ^0.8.0;

import {
    AlreadyInit,
    HadZeroInit,
    BadPostUpgradeInit,
    NotOrigin,
    DataTooLarge,
    NotRollup,
    DelayedBackwards,
    DelayedTooFar,
    ForceIncludeBlockTooSoon,
    ForceIncludeTimeTooSoon,
    IncorrectMessagePreimage,
    NotBatchPoster,
    BadSequencerNumber,
    DataNotAuthenticated,
    AlreadyValidDASKeyset,
    NoSuchKeyset,
    NotForked,
<<<<<<< HEAD
    NotBatchPosterManager,
=======
    DataBlobsNotSupported,
    InitParamZero,
    MissingDataHashes,
    InvalidBlobMetadata,
>>>>>>> 5989fe0e
    NotOwner,
    RollupNotChanged,
    EmptyBatchData,
    InvalidHeaderFlag
} from "../libraries/Error.sol";
import "./IBridge.sol";
import "./IInboxBase.sol";
import "./ISequencerInbox.sol";
import "../rollup/IRollupLogic.sol";
import "./Messages.sol";
import "../precompiles/ArbGasInfo.sol";
import "../precompiles/ArbSys.sol";

import {L1MessageType_batchPostingReport} from "../libraries/MessageTypes.sol";
import {GasRefundEnabled, IGasRefunder} from "../libraries/IGasRefunder.sol";
import "../libraries/DelegateCallAware.sol";
import "../libraries/ArbitrumChecker.sol";

/**
 * @title Accepts batches from the sequencer and adds them to the rollup inbox.
 * @notice Contains the inbox accumulator which is the ordering of all data and transactions to be processed by the rollup.
 * As part of submitting a batch the sequencer is also expected to include items enqueued
 * in the delayed inbox (Bridge.sol). If items in the delayed inbox are not included by a
 * sequencer within a time limit they can be force included into the rollup inbox by anyone.
 */
contract SequencerInbox is DelegateCallAware, GasRefundEnabled, ISequencerInbox {
    uint256 public totalDelayedMessagesRead;

    IBridge public bridge;

    /// @inheritdoc ISequencerInbox
    uint256 public constant HEADER_LENGTH = 40;

    /// @inheritdoc ISequencerInbox
    bytes1 public constant DATA_BLOB_HEADER_FLAG = 0x40;

    /// @inheritdoc ISequencerInbox
    bytes1 public constant DAS_MESSAGE_HEADER_FLAG = 0x80;

    /// @inheritdoc ISequencerInbox
    bytes1 public constant TREE_DAS_MESSAGE_HEADER_FLAG = 0x08;

    /// @inheritdoc ISequencerInbox
    bytes1 public constant BROTLI_MESSAGE_HEADER_FLAG = 0x00;

    /// @inheritdoc ISequencerInbox
    bytes1 public constant ZERO_HEAVY_MESSAGE_HEADER_FLAG = 0x20;

    IOwnable public rollup;

    mapping(address => bool) public isBatchPoster;

    // we previously stored the max time variation in a (uint,uint,uint,uint) struct here
    uint256[4] private __LEGACY_MAX_TIME_VARIATION;

    mapping(bytes32 => DasKeySetInfo) public dasKeySetInfo;

    modifier onlyRollupOwner() {
        if (msg.sender != rollup.owner()) revert NotOwner(msg.sender, rollup.owner());
        _;
    }

    mapping(address => bool) public isSequencer;
    IDataHashReader immutable dataHashReader;
    IBlobBasefeeReader immutable blobBasefeeReader;

    // see ISequencerInbox.MaxTimeVariation
    uint64 internal delayBlocks;
    uint64 internal futureBlocks;
    uint64 internal delaySeconds;
    uint64 internal futureSeconds;

    /// @notice The batch poster manager has the ability to change the batch poster addresses
    ///         This enables the batch poster to do key rotation
    address public batchPosterManager;

    // On L1 this should be set to 117964: 90% of Geth's 128KB tx size limit, leaving ~13KB for proving
    uint256 public immutable maxDataSize;
    uint256 internal immutable deployTimeChainId = block.chainid;
    // If the chain this SequencerInbox is deployed on is an Arbitrum chain.
    bool internal immutable hostChainIsArbitrum = ArbitrumChecker.runningOnArbitrum();

    constructor(
<<<<<<< HEAD
        IBridge bridge_,
        ISequencerInbox.MaxTimeVariation memory maxTimeVariation_,
        uint256 _maxDataSize,
        address[] memory batchPosters_,
        address batchPosterManager_
=======
        uint256 _maxDataSize,
        IDataHashReader dataHashReader_,
        IBlobBasefeeReader blobBasefeeReader_
>>>>>>> 5989fe0e
    ) {
        maxDataSize = _maxDataSize;
        if (hostChainIsArbitrum) {
            if (dataHashReader_ != IDataHashReader(address(0))) revert DataBlobsNotSupported();
            if (blobBasefeeReader_ != IBlobBasefeeReader(address(0)))
                revert DataBlobsNotSupported();
        } else {
            if (dataHashReader_ == IDataHashReader(address(0)))
                revert InitParamZero("DataHashReader");
            if (blobBasefeeReader_ == IBlobBasefeeReader(address(0)))
                revert InitParamZero("BlobBasefeeReader");
        }
        dataHashReader = dataHashReader_;
        blobBasefeeReader = blobBasefeeReader_;
    }

    function _chainIdChanged() internal view returns (bool) {
        return deployTimeChainId != block.chainid;
    }

    function postUpgradeInit() external onlyDelegated onlyProxyOwner {
        // Assuming we would not upgrade from a version that have MaxTimeVariation all set to zero
        // If that is the case, postUpgradeInit do not need to be called
        if (
            __LEGACY_MAX_TIME_VARIATION[0] == 0 &&
            __LEGACY_MAX_TIME_VARIATION[1] == 0 &&
            __LEGACY_MAX_TIME_VARIATION[2] == 0 &&
            __LEGACY_MAX_TIME_VARIATION[3] == 0
        ) {
            revert AlreadyInit();
        }

        if (
            __LEGACY_MAX_TIME_VARIATION[0] > type(uint64).max ||
            __LEGACY_MAX_TIME_VARIATION[1] > type(uint64).max ||
            __LEGACY_MAX_TIME_VARIATION[2] > type(uint64).max ||
            __LEGACY_MAX_TIME_VARIATION[3] > type(uint64).max
        ) {
            revert BadPostUpgradeInit();
        }

        delayBlocks = uint64(__LEGACY_MAX_TIME_VARIATION[0]);
        futureBlocks = uint64(__LEGACY_MAX_TIME_VARIATION[1]);
        delaySeconds = uint64(__LEGACY_MAX_TIME_VARIATION[2]);
        futureSeconds = uint64(__LEGACY_MAX_TIME_VARIATION[3]);

        __LEGACY_MAX_TIME_VARIATION[0] = 0;
        __LEGACY_MAX_TIME_VARIATION[1] = 0;
        __LEGACY_MAX_TIME_VARIATION[2] = 0;
        __LEGACY_MAX_TIME_VARIATION[3] = 0;
    }

    function initialize(
        IBridge bridge_,
        ISequencerInbox.MaxTimeVariation calldata maxTimeVariation_
    ) external onlyDelegated {
        if (bridge != IBridge(address(0))) revert AlreadyInit();
        if (bridge_ == IBridge(address(0))) revert HadZeroInit();
        bridge = bridge_;
        rollup = bridge_.rollup();
        delayBlocks = maxTimeVariation_.delayBlocks;
        futureBlocks = maxTimeVariation_.futureBlocks;
        delaySeconds = maxTimeVariation_.delaySeconds;
        futureSeconds = maxTimeVariation_.futureSeconds;
<<<<<<< HEAD
        maxDataSize = _maxDataSize;
        for (uint256 i = 0; i < batchPosters_.length; i++) {
            isBatchPoster[batchPosters_[i]] = true;
        }
        batchPosterManager = batchPosterManager_;
=======
>>>>>>> 5989fe0e
    }

    /// @notice Allows the rollup owner to sync the rollup address
    function updateRollupAddress() external {
        if (msg.sender != IOwnable(rollup).owner())
            revert NotOwner(msg.sender, IOwnable(rollup).owner());
        IOwnable newRollup = bridge.rollup();
        if (rollup == newRollup) revert RollupNotChanged();
        rollup = newRollup;
    }

    function getTimeBounds() internal view virtual returns (IBridge.TimeBounds memory) {
        IBridge.TimeBounds memory bounds;
        (
            uint64 delayBlocks_,
            uint64 futureBlocks_,
            uint64 delaySeconds_,
            uint64 futureSeconds_
        ) = maxTimeVariationInternal();
        if (block.timestamp > delaySeconds_) {
            bounds.minTimestamp = uint64(block.timestamp) - delaySeconds_;
        }
        bounds.maxTimestamp = uint64(block.timestamp) + futureSeconds_;
        if (block.number > delayBlocks_) {
            bounds.minBlockNumber = uint64(block.number) - delayBlocks_;
        }
        bounds.maxBlockNumber = uint64(block.number) + futureBlocks_;
        return bounds;
    }

    /// @inheritdoc ISequencerInbox
    function removeDelayAfterFork() external {
        if (!_chainIdChanged()) revert NotForked();
        delayBlocks = 1;
        futureBlocks = 1;
        delaySeconds = 1;
        futureSeconds = 1;
    }

    function maxTimeVariation()
        external
        view
        returns (
            uint256,
            uint256,
            uint256,
            uint256
        )
    {
        (
            uint64 delayBlocks_,
            uint64 futureBlocks_,
            uint64 delaySeconds_,
            uint64 futureSeconds_
        ) = maxTimeVariationInternal();

        return (
            uint256(delayBlocks_),
            uint256(futureBlocks_),
            uint256(delaySeconds_),
            uint256(futureSeconds_)
        );
    }

    function maxTimeVariationInternal()
        internal
        view
        returns (
            uint64,
            uint64,
            uint64,
            uint64
        )
    {
        if (_chainIdChanged()) {
            return (1, 1, 1, 1);
        } else {
            return (delayBlocks, futureBlocks, delaySeconds, futureSeconds);
        }
    }

    /// @inheritdoc ISequencerInbox
    function forceInclusion(
        uint256 _totalDelayedMessagesRead,
        uint8 kind,
        uint64[2] calldata l1BlockAndTime,
        uint256 baseFeeL1,
        address sender,
        bytes32 messageDataHash
    ) external {
        if (_totalDelayedMessagesRead <= totalDelayedMessagesRead) revert DelayedBackwards();
        bytes32 messageHash = Messages.messageHash(
            kind,
            sender,
            l1BlockAndTime[0],
            l1BlockAndTime[1],
            _totalDelayedMessagesRead - 1,
            baseFeeL1,
            messageDataHash
        );
        // Can only force-include after the Sequencer-only window has expired.
        if (l1BlockAndTime[0] + delayBlocks >= block.number) revert ForceIncludeBlockTooSoon();
        if (l1BlockAndTime[1] + delaySeconds >= block.timestamp) revert ForceIncludeTimeTooSoon();

        // Verify that message hash represents the last message sequence of delayed message to be included
        bytes32 prevDelayedAcc = 0;
        if (_totalDelayedMessagesRead > 1) {
            prevDelayedAcc = bridge.delayedInboxAccs(_totalDelayedMessagesRead - 2);
        }
        if (
            bridge.delayedInboxAccs(_totalDelayedMessagesRead - 1) !=
            Messages.accumulateInboxMessage(prevDelayedAcc, messageHash)
        ) revert IncorrectMessagePreimage();

        (bytes32 dataHash, IBridge.TimeBounds memory timeBounds) = formEmptyDataHash(
            _totalDelayedMessagesRead
        );
        uint256 __totalDelayedMessagesRead = _totalDelayedMessagesRead;
        uint256 prevSeqMsgCount = bridge.sequencerReportedSubMessageCount();
        uint256 newSeqMsgCount = prevSeqMsgCount +
            _totalDelayedMessagesRead -
            totalDelayedMessagesRead;
        (
            uint256 seqMessageIndex,
            bytes32 beforeAcc,
            bytes32 delayedAcc,
            bytes32 afterAcc
        ) = addSequencerL2BatchImpl(
                dataHash,
                __totalDelayedMessagesRead,
                0,
                prevSeqMsgCount,
                newSeqMsgCount
            );
        emit SequencerBatchDelivered(
            seqMessageIndex,
            beforeAcc,
            afterAcc,
            delayedAcc,
            totalDelayedMessagesRead,
            timeBounds,
            IBridge.BatchDataLocation.NoData
        );
    }

    /// @dev Deprecated in favor of the variant specifying message counts for consistency
    function addSequencerL2BatchFromOrigin(
        uint256 sequenceNumber,
        bytes calldata data,
        uint256 afterDelayedMessagesRead,
        IGasRefunder gasRefunder
    ) external refundsGas(gasRefunder) {
        // solhint-disable-next-line avoid-tx-origin
        if (msg.sender != tx.origin) revert NotOrigin();
        if (!isBatchPoster[msg.sender]) revert NotBatchPoster();

        (bytes32 dataHash, IBridge.TimeBounds memory timeBounds) = formCallDataHash(
            data,
            afterDelayedMessagesRead
        );
        (
            uint256 seqMessageIndex,
            bytes32 beforeAcc,
            bytes32 delayedAcc,
            bytes32 afterAcc
        ) = addSequencerL2BatchImpl(dataHash, afterDelayedMessagesRead, data.length, 0, 0);

        // ~uint256(0) is type(uint256).max, but ever so slightly cheaper
        if (seqMessageIndex != sequenceNumber && sequenceNumber != ~uint256(0)) {
            revert BadSequencerNumber(seqMessageIndex, sequenceNumber);
        }

        emit SequencerBatchDelivered(
            sequenceNumber,
            beforeAcc,
            afterAcc,
            delayedAcc,
            totalDelayedMessagesRead,
            timeBounds,
            IBridge.BatchDataLocation.TxInput
        );
    }

    function addSequencerL2BatchFromOrigin(
        uint256 sequenceNumber,
        bytes calldata data,
        uint256 afterDelayedMessagesRead,
        IGasRefunder gasRefunder,
        uint256 prevMessageCount,
        uint256 newMessageCount
    ) external refundsGas(gasRefunder) {
        // solhint-disable-next-line avoid-tx-origin
        if (msg.sender != tx.origin) revert NotOrigin();
        if (!isBatchPoster[msg.sender]) revert NotBatchPoster();
        (bytes32 dataHash, IBridge.TimeBounds memory timeBounds) = formCallDataHash(
            data,
            afterDelayedMessagesRead
        );
        // Reformat the stack to prevent "Stack too deep"
        uint256 sequenceNumber_ = sequenceNumber;
        IBridge.TimeBounds memory timeBounds_ = timeBounds;
        bytes32 dataHash_ = dataHash;
        uint256 dataLength = data.length;
        uint256 afterDelayedMessagesRead_ = afterDelayedMessagesRead;
        uint256 prevMessageCount_ = prevMessageCount;
        uint256 newMessageCount_ = newMessageCount;
        (
            uint256 seqMessageIndex,
            bytes32 beforeAcc,
            bytes32 delayedAcc,
            bytes32 afterAcc
        ) = addSequencerL2BatchImpl(
                dataHash_,
                afterDelayedMessagesRead_,
                dataLength,
                prevMessageCount_,
                newMessageCount_
            );

        // ~uint256(0) is type(uint256).max, but ever so slightly cheaper
        if (seqMessageIndex != sequenceNumber_ && sequenceNumber_ != ~uint256(0)) {
            revert BadSequencerNumber(seqMessageIndex, sequenceNumber_);
        }

        emit SequencerBatchDelivered(
            seqMessageIndex,
            beforeAcc,
            afterAcc,
            delayedAcc,
            totalDelayedMessagesRead,
            timeBounds_,
            IBridge.BatchDataLocation.TxInput
        );
    }

    function addSequencerL2BatchFromBlob(
        uint256 sequenceNumber,
        uint256 afterDelayedMessagesRead,
        IGasRefunder gasRefunder,
        uint256 prevMessageCount,
        uint256 newMessageCount
    ) external refundsGas(gasRefunder) {
        if (!isBatchPoster[msg.sender]) revert NotBatchPoster();
        (bytes32 dataHash, IBridge.TimeBounds memory timeBounds) = formBlobDataHash(
            afterDelayedMessagesRead
        );

        // we use addSequencerL2BatchImpl for submitting the message
        // normally this would also submit a batch spending report but that is skipped if we pass
        // an empty call data size, then we submit a separate batch spending report later
        (
            uint256 seqMessageIndex,
            bytes32 beforeAcc,
            bytes32 delayedAcc,
            bytes32 afterAcc
        ) = addSequencerL2BatchImpl(
                dataHash,
                afterDelayedMessagesRead,
                0,
                prevMessageCount,
                newMessageCount
            );

        // ~uint256(0) is type(uint256).max, but ever so slightly cheaper
        if (seqMessageIndex != sequenceNumber && sequenceNumber != ~uint256(0)) {
            revert BadSequencerNumber(seqMessageIndex, sequenceNumber);
        }

        emit SequencerBatchDelivered(
            sequenceNumber,
            beforeAcc,
            afterAcc,
            delayedAcc,
            totalDelayedMessagesRead,
            timeBounds,
            IBridge.BatchDataLocation.Blob
        );

        // blobs are currently not supported on host arbitrum chains, when support is added it may
        // consume gas in a different way to L1, so explicitly block host arb chains so that if support for blobs
        // on arb is added it will need to explicitly turned on in the sequencer inbox
        if (hostChainIsArbitrum) revert DataBlobsNotSupported();

        // submit a batch spending report to refund the entity that produced the blob batch data
        uint256 blobBasefee = blobBasefeeReader.getBlobBaseFee();
        submitBatchSpendingReport(dataHash, seqMessageIndex, block.basefee, blobBasefee);
    }

    function addSequencerL2Batch(
        uint256 sequenceNumber,
        bytes calldata data,
        uint256 afterDelayedMessagesRead,
        IGasRefunder gasRefunder,
        uint256 prevMessageCount,
        uint256 newMessageCount
    ) external override refundsGas(gasRefunder) {
        if (!isBatchPoster[msg.sender] && msg.sender != address(rollup)) revert NotBatchPoster();
        (bytes32 dataHash, IBridge.TimeBounds memory timeBounds) = formCallDataHash(
            data,
            afterDelayedMessagesRead
        );
        uint256 seqMessageIndex;
        {
            // Reformat the stack to prevent "Stack too deep"
            uint256 sequenceNumber_ = sequenceNumber;
            IBridge.TimeBounds memory timeBounds_ = timeBounds;
            bytes32 dataHash_ = dataHash;
            uint256 afterDelayedMessagesRead_ = afterDelayedMessagesRead;
            uint256 prevMessageCount_ = prevMessageCount;
            uint256 newMessageCount_ = newMessageCount;
            // we set the calldata length posted to 0 here since the caller isn't the origin
            // of the tx, so they might have not paid tx input cost for the calldata
            bytes32 beforeAcc;
            bytes32 delayedAcc;
            bytes32 afterAcc;
            (seqMessageIndex, beforeAcc, delayedAcc, afterAcc) = addSequencerL2BatchImpl(
                dataHash_,
                afterDelayedMessagesRead_,
                0,
                prevMessageCount_,
                newMessageCount_
            );

            // ~uint256(0) is type(uint256).max, but ever so slightly cheaper
            if (seqMessageIndex != sequenceNumber_ && sequenceNumber_ != ~uint256(0)) {
                revert BadSequencerNumber(seqMessageIndex, sequenceNumber_);
            }

            emit SequencerBatchDelivered(
                seqMessageIndex,
                beforeAcc,
                afterAcc,
                delayedAcc,
                totalDelayedMessagesRead,
                timeBounds_,
                IBridge.BatchDataLocation.SeparateBatchEvent
            );
        }
        emit SequencerBatchData(seqMessageIndex, data);
    }

    function packHeader(uint256 afterDelayedMessagesRead)
        internal
        view
        returns (bytes memory, IBridge.TimeBounds memory)
    {
        IBridge.TimeBounds memory timeBounds = getTimeBounds();
        bytes memory header = abi.encodePacked(
            timeBounds.minTimestamp,
            timeBounds.maxTimestamp,
            timeBounds.minBlockNumber,
            timeBounds.maxBlockNumber,
            uint64(afterDelayedMessagesRead)
        );
        // This must always be true from the packed encoding
        assert(header.length == HEADER_LENGTH);
        return (header, timeBounds);
    }

    /// @dev    Form a hash for a sequencer message with no batch data
    /// @param  afterDelayedMessagesRead The delayed messages count read up to
    /// @return The data hash
    /// @return The timebounds within which the message should be processed
    function formEmptyDataHash(uint256 afterDelayedMessagesRead)
        internal
        view
        returns (bytes32, IBridge.TimeBounds memory)
    {
        (bytes memory header, IBridge.TimeBounds memory timeBounds) = packHeader(
            afterDelayedMessagesRead
        );
        return (keccak256(header), timeBounds);
    }

    /// @dev    Since the data is supplied from calldata, the batch poster can choose the data type
    ///         We need to ensure that this data cannot cause a collision with data supplied via another method (eg blobs)
    ///         therefore we restrict which flags can be provided as a header in this field
    ///         This also safe guards unused flags for future use, as we know they would have been disallowed up until this point
    /// @param  headerByte The first byte in the calldata
    function isValidCallDataFlag(bytes1 headerByte) internal pure returns (bool) {
        return
            headerByte == BROTLI_MESSAGE_HEADER_FLAG ||
            headerByte == DAS_MESSAGE_HEADER_FLAG ||
            (headerByte == (DAS_MESSAGE_HEADER_FLAG | TREE_DAS_MESSAGE_HEADER_FLAG)) ||
            headerByte == ZERO_HEAVY_MESSAGE_HEADER_FLAG;
    }

    /// @dev    Form a hash of the data taken from the calldata
    /// @param  data The calldata to be hashed
    /// @param  afterDelayedMessagesRead The delayed messages count read up to
    /// @return The data hash
    /// @return The timebounds within which the message should be processed
    function formCallDataHash(bytes calldata data, uint256 afterDelayedMessagesRead)
        internal
        view
        returns (bytes32, IBridge.TimeBounds memory)
    {
        uint256 fullDataLen = HEADER_LENGTH + data.length;
        if (fullDataLen > maxDataSize) revert DataTooLarge(fullDataLen, maxDataSize);

        (bytes memory header, IBridge.TimeBounds memory timeBounds) = packHeader(
            afterDelayedMessagesRead
        );

        // the batch poster is allowed to submit an empty batch, they can use this to progress the
        // delayed inbox without providing extra batch data
        if (data.length > 0) {
            // The first data byte cannot be the same as any that have been set via other methods (eg 4844 blob header) as this
            // would allow the supplier of the data to spoof an incorrect 4844 data batch
            if (!isValidCallDataFlag(data[0])) revert InvalidHeaderFlag(data[0]);

            // the first byte is used to identify the type of batch data
            // das batches expect to have the type byte set, followed by the keyset (so they should have at least 33 bytes)
            // if invalid data is supplied here the state transition function will process it as an empty block
            // however we can provide a nice additional check here for the batch poster
            if (data[0] & DAS_MESSAGE_HEADER_FLAG != 0 && data.length >= 33) {
                // we skip the first byte, then read the next 32 bytes for the keyset
                bytes32 dasKeysetHash = bytes32(data[1:33]);
                if (!dasKeySetInfo[dasKeysetHash].isValidKeyset) revert NoSuchKeyset(dasKeysetHash);
            }
        }
        return (keccak256(bytes.concat(header, data)), timeBounds);
    }

    /// @dev   Form a hash of the data being provided in 4844 data blobs
    /// @param afterDelayedMessagesRead The delayed messages count read up to
    /// @return The data hash
    /// @return The timebounds within which the message should be processed
    function formBlobDataHash(uint256 afterDelayedMessagesRead)
        internal
        view
        returns (bytes32, IBridge.TimeBounds memory)
    {
        bytes32[] memory dataHashes = dataHashReader.getDataHashes();
        if (dataHashes.length == 0) revert MissingDataHashes();

        (bytes memory header, IBridge.TimeBounds memory timeBounds) = packHeader(
            afterDelayedMessagesRead
        );

        return (
            keccak256(bytes.concat(header, DATA_BLOB_HEADER_FLAG, abi.encodePacked(dataHashes))),
            timeBounds
        );
    }

    /// @dev   Submit a batch spending report message so that the batch poster can be reimbursed on the rollup
    /// @param dataHash The hash of the message the spending report is being submitted for
    /// @param seqMessageIndex The index of the message to submit the spending report for
    /// @param gasPrice The gas price that was paid for the data (standard gas or data gas)
    function submitBatchSpendingReport(
        bytes32 dataHash,
        uint256 seqMessageIndex,
        uint256 gasPrice,
        uint256 blobBaseFeePrice
    ) internal {
        bytes memory spendingReportMsg;
        address batchPoster = msg.sender;

        // this msg isn't included in the current sequencer batch, but instead added to
        // the delayed messages queue that is yet to be included
        if (hostChainIsArbitrum) {
            // Include extra gas for the host chain's L1 gas charging
            uint256 l1Fees = ArbGasInfo(address(0x6c)).getCurrentTxL1GasFees();
            uint256 extraGas = l1Fees / block.basefee;
            require(extraGas <= type(uint64).max, "L1_GAS_NOT_UINT64");
            spendingReportMsg = abi.encodePacked(
                block.timestamp,
                batchPoster,
                dataHash,
                seqMessageIndex,
                gasPrice,
                uint64(extraGas)
            );
        } else {
            // when a blob base fee is supplied we include it into the batch spending report
            spendingReportMsg = abi.encodePacked(
                block.timestamp,
                batchPoster,
                dataHash,
                seqMessageIndex,
                gasPrice,
                // we add an empty extraGas since the parsing code expects a value here
                uint64(0),
                blobBaseFeePrice
            );
        }

        uint256 msgNum = bridge.submitBatchSpendingReport(
            batchPoster,
            keccak256(spendingReportMsg)
        );
        // this is the same event used by Inbox.sol after including a message to the delayed message accumulator
        emit InboxMessageDelivered(msgNum, spendingReportMsg);
    }

    function addSequencerL2BatchImpl(
        bytes32 dataHash,
        uint256 afterDelayedMessagesRead,
        uint256 calldataLengthPosted,
        uint256 prevMessageCount,
        uint256 newMessageCount
    )
        internal
        returns (
            uint256 seqMessageIndex,
            bytes32 beforeAcc,
            bytes32 delayedAcc,
            bytes32 acc
        )
    {
        if (afterDelayedMessagesRead < totalDelayedMessagesRead) revert DelayedBackwards();
        if (afterDelayedMessagesRead > bridge.delayedMessageCount()) revert DelayedTooFar();

        (seqMessageIndex, beforeAcc, delayedAcc, acc) = bridge.enqueueSequencerMessage(
            dataHash,
            afterDelayedMessagesRead,
            prevMessageCount,
            newMessageCount
        );

        totalDelayedMessagesRead = afterDelayedMessagesRead;

        if (calldataLengthPosted > 0) {
            submitBatchSpendingReport(dataHash, seqMessageIndex, block.basefee, 0);
        }
    }

    function inboxAccs(uint256 index) external view returns (bytes32) {
        return bridge.sequencerInboxAccs(index);
    }

    function batchCount() external view returns (uint256) {
        return bridge.sequencerMessageCount();
    }

    /// @inheritdoc ISequencerInbox
    function setMaxTimeVariation(ISequencerInbox.MaxTimeVariation memory maxTimeVariation_)
        external
        onlyRollupOwner
    {
        delayBlocks = maxTimeVariation_.delayBlocks;
        futureBlocks = maxTimeVariation_.futureBlocks;
        delaySeconds = maxTimeVariation_.delaySeconds;
        futureSeconds = maxTimeVariation_.futureSeconds;
        emit OwnerFunctionCalled(0);
    }

    /// @inheritdoc ISequencerInbox
    function setIsBatchPoster(address addr, bool isBatchPoster_) external onlyRollupOwner {
        isBatchPoster[addr] = isBatchPoster_;
        emit OwnerFunctionCalled(1);
    }

    /// @inheritdoc ISequencerInbox
    function setValidKeyset(bytes calldata keysetBytes) external onlyRollupOwner {
        uint256 ksWord = uint256(keccak256(bytes.concat(hex"fe", keccak256(keysetBytes))));
        bytes32 ksHash = bytes32(ksWord ^ (1 << 255));
        require(keysetBytes.length < 64 * 1024, "keyset is too large");

        if (dasKeySetInfo[ksHash].isValidKeyset) revert AlreadyValidDASKeyset(ksHash);
        uint256 creationBlock = block.number;
        if (hostChainIsArbitrum) {
            creationBlock = ArbSys(address(100)).arbBlockNumber();
        }
        dasKeySetInfo[ksHash] = DasKeySetInfo({
            isValidKeyset: true,
            creationBlock: uint64(creationBlock)
        });
        emit SetValidKeyset(ksHash, keysetBytes);
        emit OwnerFunctionCalled(2);
    }

    /// @inheritdoc ISequencerInbox
    function invalidateKeysetHash(bytes32 ksHash) external onlyRollupOwner {
        if (!dasKeySetInfo[ksHash].isValidKeyset) revert NoSuchKeyset(ksHash);
        // we don't delete the block creation value since its used to fetch the SetValidKeyset
        // event efficiently. The event provides the hash preimage of the key.
        // this is still needed when syncing the chain after a keyset is invalidated.
        dasKeySetInfo[ksHash].isValidKeyset = false;
        emit InvalidateKeyset(ksHash);
        emit OwnerFunctionCalled(3);
    }

    /// @inheritdoc ISequencerInbox
    function setIsSequencer(address addr, bool isSequencer_) external {
        if (msg.sender != batchPosterManager) revert NotBatchPosterManager(msg.sender);
        isSequencer[addr] = isSequencer_;
        emit OwnerFunctionCalled(4);
    }

    /// @inheritdoc ISequencerInbox
    function setBatchPosterManager(address newBatchPosterManager) external onlyRollupOwner {
        batchPosterManager = newBatchPosterManager;
        emit OwnerFunctionCalled(5);
    }

    function isValidKeysetHash(bytes32 ksHash) external view returns (bool) {
        return dasKeySetInfo[ksHash].isValidKeyset;
    }

    /// @inheritdoc ISequencerInbox
    function getKeysetCreationBlock(bytes32 ksHash) external view returns (uint256) {
        DasKeySetInfo memory ksInfo = dasKeySetInfo[ksHash];
        if (ksInfo.creationBlock == 0) revert NoSuchKeyset(ksHash);
        return uint256(ksInfo.creationBlock);
    }
}<|MERGE_RESOLUTION|>--- conflicted
+++ resolved
@@ -22,14 +22,11 @@
     AlreadyValidDASKeyset,
     NoSuchKeyset,
     NotForked,
-<<<<<<< HEAD
     NotBatchPosterManager,
-=======
     DataBlobsNotSupported,
     InitParamZero,
     MissingDataHashes,
     InvalidBlobMetadata,
->>>>>>> 5989fe0e
     NotOwner,
     RollupNotChanged,
     EmptyBatchData,
@@ -113,17 +110,9 @@
     bool internal immutable hostChainIsArbitrum = ArbitrumChecker.runningOnArbitrum();
 
     constructor(
-<<<<<<< HEAD
-        IBridge bridge_,
-        ISequencerInbox.MaxTimeVariation memory maxTimeVariation_,
-        uint256 _maxDataSize,
-        address[] memory batchPosters_,
-        address batchPosterManager_
-=======
         uint256 _maxDataSize,
         IDataHashReader dataHashReader_,
         IBlobBasefeeReader blobBasefeeReader_
->>>>>>> 5989fe0e
     ) {
         maxDataSize = _maxDataSize;
         if (hostChainIsArbitrum) {
@@ -188,14 +177,6 @@
         futureBlocks = maxTimeVariation_.futureBlocks;
         delaySeconds = maxTimeVariation_.delaySeconds;
         futureSeconds = maxTimeVariation_.futureSeconds;
-<<<<<<< HEAD
-        maxDataSize = _maxDataSize;
-        for (uint256 i = 0; i < batchPosters_.length; i++) {
-            isBatchPoster[batchPosters_[i]] = true;
-        }
-        batchPosterManager = batchPosterManager_;
-=======
->>>>>>> 5989fe0e
     }
 
     /// @notice Allows the rollup owner to sync the rollup address
