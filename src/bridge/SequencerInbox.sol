// Copyright 2021-2022, Offchain Labs, Inc.
// For license information, see https://github.com/OffchainLabs/nitro-contracts/blob/main/LICENSE
// SPDX-License-Identifier: BUSL-1.1

pragma solidity ^0.8.0;

import {
    AlreadyInit,
    HadZeroInit,
    NotOrigin,
    DataTooLarge,
    DelayedBackwards,
    DelayedTooFar,
    ForceIncludeBlockTooSoon,
    IncorrectMessagePreimage,
    NotBatchPoster,
    BadSequencerNumber,
    AlreadyValidDASKeyset,
    NoSuchKeyset,
    NotForked,
    NotBatchPosterManager,
    NotCodelessOrigin,
    RollupNotChanged,
    DataBlobsNotSupported,
    InitParamZero,
    MissingDataHashes,
    NotOwner,
    InvalidHeaderFlag,
    NativeTokenMismatch,
    BadMaxTimeVariation,
    Deprecated,
<<<<<<< HEAD
    CannotSetFeeTokenPricer
=======
    NotDelayBufferable,
    InvalidDelayedAccPreimage,
    DelayProofRequired,
    BadBufferConfig,
    ExtraGasNotUint64,
    KeysetTooLarge
>>>>>>> 0972e25b
} from "../libraries/Error.sol";
import "./IBridge.sol";
import "./IInboxBase.sol";
import "./ISequencerInbox.sol";
import "../rollup/IRollupLogic.sol";
import "./Messages.sol";
import "../precompiles/ArbGasInfo.sol";
import "../precompiles/ArbSys.sol";
import "../libraries/CallerChecker.sol";
import "../libraries/IReader4844.sol";

import "../libraries/DelegateCallAware.sol";
import {IGasRefunder} from "../libraries/IGasRefunder.sol";
import {GasRefundEnabled} from "../libraries/GasRefundEnabled.sol";
import "../libraries/ArbitrumChecker.sol";
import {IERC20Bridge} from "./IERC20Bridge.sol";
import "./DelayBuffer.sol";

/**
 * @title  Accepts batches from the sequencer and adds them to the rollup inbox.
 * @notice Contains the inbox accumulator which is the ordering of all data and transactions to be processed by the rollup.
 *         As part of submitting a batch the sequencer is also expected to include items enqueued
 *         in the delayed inbox (Bridge.sol). If items in the delayed inbox are not included by a
 *         sequencer within a time limit they can be force included into the rollup inbox by anyone.
 */
contract SequencerInbox is DelegateCallAware, GasRefundEnabled, ISequencerInbox {
    uint256 public totalDelayedMessagesRead;

    IBridge public bridge;

    /// @inheritdoc ISequencerInbox
    uint256 public constant HEADER_LENGTH = 40;

    /// @inheritdoc ISequencerInbox
    bytes1 public constant DATA_AUTHENTICATED_FLAG = 0x40;

    /// @inheritdoc ISequencerInbox
    bytes1 public constant DATA_BLOB_HEADER_FLAG = DATA_AUTHENTICATED_FLAG | 0x10;

    /// @inheritdoc ISequencerInbox
    bytes1 public constant DAS_MESSAGE_HEADER_FLAG = 0x80;

    /// @inheritdoc ISequencerInbox
    bytes1 public constant TREE_DAS_MESSAGE_HEADER_FLAG = 0x08;

    /// @inheritdoc ISequencerInbox
    bytes1 public constant BROTLI_MESSAGE_HEADER_FLAG = 0x00;

    /// @inheritdoc ISequencerInbox
    bytes1 public constant ZERO_HEAVY_MESSAGE_HEADER_FLAG = 0x20;

    // GAS_PER_BLOB from EIP-4844
    uint256 internal constant GAS_PER_BLOB = 1 << 17;

    IOwnable public rollup;

    mapping(address => bool) public isBatchPoster;

    // we previously stored the max time variation in a (uint,uint,uint,uint) struct here
    // solhint-disable-next-line var-name-mixedcase
    ISequencerInbox.MaxTimeVariation private __LEGACY_MAX_TIME_VARIATION;

    mapping(bytes32 => DasKeySetInfo) public dasKeySetInfo;

    modifier onlyRollupOwner() {
        if (msg.sender != rollup.owner()) revert NotOwner(msg.sender, rollup.owner());
        _;
    }

    modifier onlyRollupOwnerOrBatchPosterManager() {
        if (msg.sender != rollup.owner() && msg.sender != batchPosterManager) {
            revert NotBatchPosterManager(msg.sender);
        }
        _;
    }

    mapping(address => bool) public isSequencer;
    IReader4844 public immutable reader4844;

    // see ISequencerInbox.MaxTimeVariation
    uint64 internal delayBlocks;
    uint64 internal futureBlocks;
    uint64 internal delaySeconds;
    uint64 internal futureSeconds;

    /// @inheritdoc ISequencerInbox
    address public batchPosterManager;

    /// @inheritdoc ISequencerInbox
    IFeeTokenPricer public feeTokenPricer;

    // On L1 this should be set to 117964: 90% of Geth's 128KB tx size limit, leaving ~13KB for proving
    uint256 public immutable maxDataSize;
    uint256 internal immutable deployTimeChainId = block.chainid;
    // If the chain this SequencerInbox is deployed on is an Arbitrum chain.
    bool internal immutable hostChainIsArbitrum = ArbitrumChecker.runningOnArbitrum();
    // True if the chain this SequencerInbox is deployed on uses custom fee token
    bool public immutable isUsingFeeToken;
    // True if the SequencerInbox is delay bufferable
    bool public immutable isDelayBufferable;

    using DelayBuffer for BufferData;

    BufferData public buffer;

    constructor(
        uint256 _maxDataSize,
        IReader4844 reader4844_,
        bool _isUsingFeeToken,
        bool _isDelayBufferable
    ) {
        maxDataSize = _maxDataSize;
        if (hostChainIsArbitrum) {
            if (reader4844_ != IReader4844(address(0))) revert DataBlobsNotSupported();
        } else {
            if (reader4844_ == IReader4844(address(0))) revert InitParamZero("Reader4844");
        }
        reader4844 = reader4844_;
        isUsingFeeToken = _isUsingFeeToken;
        isDelayBufferable = _isDelayBufferable;
    }

    function _chainIdChanged() internal view returns (bool) {
        return deployTimeChainId != block.chainid;
    }

    function postUpgradeInit(
        BufferConfig memory bufferConfig_
    ) external onlyDelegated onlyProxyOwner {
        if (!isDelayBufferable) revert NotDelayBufferable();

        // Assuming we would not upgrade from a version that does not have the buffer initialized
        // If that is the case, postUpgradeInit do not need to be called
        if (buffer.bufferBlocks != 0) {
            revert AlreadyInit();
        }

        _setBufferConfig(bufferConfig_);
    }

    function initialize(
        IBridge bridge_,
        ISequencerInbox.MaxTimeVariation calldata maxTimeVariation_,
<<<<<<< HEAD
        IFeeTokenPricer feeTokenPricer_
=======
        BufferConfig memory bufferConfig_
>>>>>>> 0972e25b
    ) external onlyDelegated {
        if (bridge != IBridge(address(0))) revert AlreadyInit();
        if (bridge_ == IBridge(address(0))) revert HadZeroInit();

        // Make sure logic contract was created by proper value for 'isUsingFeeToken'.
        // Bridge in ETH based chains doesn't implement nativeToken(). In future it might implement it and return address(0)
        bool actualIsUsingFeeToken = false;
        try IERC20Bridge(address(bridge_)).nativeToken() returns (address feeToken) {
            if (feeToken != address(0)) {
                actualIsUsingFeeToken = true;
            }
        } catch {}
        if (isUsingFeeToken != actualIsUsingFeeToken) {
            revert NativeTokenMismatch();
        }

        bridge = bridge_;
        rollup = bridge_.rollup();

        _setMaxTimeVariation(maxTimeVariation_);

<<<<<<< HEAD
        if (!isUsingFeeToken && feeTokenPricer_ != IFeeTokenPricer(address(0))) {
            revert CannotSetFeeTokenPricer();
        }
        feeTokenPricer = feeTokenPricer_;
=======
        if (isDelayBufferable) {
            _setBufferConfig(bufferConfig_);
        }
>>>>>>> 0972e25b
    }

    /// @notice Allows the rollup owner to sync the rollup address
    function updateRollupAddress() external {
        if (msg.sender != IOwnable(rollup).owner()) {
            revert NotOwner(msg.sender, IOwnable(rollup).owner());
        }
        IOwnable newRollup = bridge.rollup();
        if (rollup == newRollup) revert RollupNotChanged();
        rollup = newRollup;
    }

    function getTimeBounds() internal view virtual returns (IBridge.TimeBounds memory) {
        IBridge.TimeBounds memory bounds;
        (uint64 delayBlocks_, uint64 futureBlocks_, uint64 delaySeconds_, uint64 futureSeconds_) =
            maxTimeVariationInternal();
        if (block.timestamp > delaySeconds_) {
            bounds.minTimestamp = uint64(block.timestamp) - delaySeconds_;
        }
        bounds.maxTimestamp = uint64(block.timestamp) + futureSeconds_;
        if (block.number > delayBlocks_) {
            bounds.minBlockNumber = uint64(block.number) - delayBlocks_;
        }
        bounds.maxBlockNumber = uint64(block.number) + futureBlocks_;
        return bounds;
    }

    /// @inheritdoc ISequencerInbox
    function removeDelayAfterFork() external {
        if (!_chainIdChanged()) revert NotForked();
        delayBlocks = 1;
        futureBlocks = 1;
        delaySeconds = 1;
        futureSeconds = 1;
    }

    function maxTimeVariation() external view returns (uint256, uint256, uint256, uint256) {
        (uint64 delayBlocks_, uint64 futureBlocks_, uint64 delaySeconds_, uint64 futureSeconds_) =
            maxTimeVariationInternal();

        return (
            uint256(delayBlocks_),
            uint256(futureBlocks_),
            uint256(delaySeconds_),
            uint256(futureSeconds_)
        );
    }

    function maxTimeVariationInternal() internal view returns (uint64, uint64, uint64, uint64) {
        if (_chainIdChanged()) {
            return (1, 1, 1, 1);
        } else {
            return (delayBlocks, futureBlocks, delaySeconds, futureSeconds);
        }
    }

    /// @inheritdoc ISequencerInbox
    function forceInclusion(
        uint256 _totalDelayedMessagesRead,
        uint8 kind,
        uint64[2] calldata l1BlockAndTime,
        uint256 baseFeeL1,
        address sender,
        bytes32 messageDataHash
    ) external {
        if (_totalDelayedMessagesRead <= totalDelayedMessagesRead) revert DelayedBackwards();
        bytes32 messageHash = Messages.messageHash(
            kind,
            sender,
            l1BlockAndTime[0],
            l1BlockAndTime[1],
            _totalDelayedMessagesRead - 1,
            baseFeeL1,
            messageDataHash
        );

        uint256 delayBlocks_ = delayBlocks;

        if (isDelayBufferable) {
            // proactively apply any pending delay buffer updates before the force included message l1BlockAndTime
            buffer.update(l1BlockAndTime[0]);
            delayBlocks_ = delayBufferableBlocks(buffer.bufferBlocks);
        }
        // Can only force-include after the Sequencer-only window has expired.
        if (l1BlockAndTime[0] + delayBlocks_ >= block.number) revert ForceIncludeBlockTooSoon();

        // Verify that message hash represents the last message sequence of delayed message to be included
        bytes32 prevDelayedAcc = 0;
        if (_totalDelayedMessagesRead > 1) {
            prevDelayedAcc = bridge.delayedInboxAccs(_totalDelayedMessagesRead - 2);
        }
        if (
            bridge.delayedInboxAccs(_totalDelayedMessagesRead - 1)
                != Messages.accumulateInboxMessage(prevDelayedAcc, messageHash)
        ) revert IncorrectMessagePreimage();

        (bytes32 dataHash, IBridge.TimeBounds memory timeBounds) =
            formEmptyDataHash(_totalDelayedMessagesRead);
        uint256 __totalDelayedMessagesRead = _totalDelayedMessagesRead;
        uint256 prevSeqMsgCount = bridge.sequencerReportedSubMessageCount();
        uint256 newSeqMsgCount = prevSeqMsgCount; // force inclusion should not modify sequencer message count
        (uint256 seqMessageIndex, bytes32 beforeAcc, bytes32 delayedAcc, bytes32 afterAcc) =
        addSequencerL2BatchImpl(
            dataHash, __totalDelayedMessagesRead, 0, prevSeqMsgCount, newSeqMsgCount
        );
        emit SequencerBatchDelivered(
            seqMessageIndex,
            beforeAcc,
            afterAcc,
            delayedAcc,
            totalDelayedMessagesRead,
            timeBounds,
            IBridge.BatchDataLocation.NoData
        );
    }

    /// @inheritdoc ISequencerInbox
    function addSequencerL2BatchFromOrigin(
        uint256,
        bytes calldata,
        uint256,
        IGasRefunder
    ) external pure {
        revert Deprecated();
    }

    /// @inheritdoc ISequencerInbox
    function addSequencerL2BatchFromOrigin(
        uint256 sequenceNumber,
        bytes calldata data,
        uint256 afterDelayedMessagesRead,
        IGasRefunder gasRefunder,
        uint256 prevMessageCount,
        uint256 newMessageCount
    ) external refundsGas(gasRefunder, IReader4844(address(0))) {
        if (!CallerChecker.isCallerCodelessOrigin()) revert NotCodelessOrigin();
        if (!isBatchPoster[msg.sender]) revert NotBatchPoster();
        if (isDelayProofRequired(afterDelayedMessagesRead)) revert DelayProofRequired();

        addSequencerL2BatchFromCalldataImpl(
            sequenceNumber, data, afterDelayedMessagesRead, prevMessageCount, newMessageCount, true
        );
    }

    /// @inheritdoc ISequencerInbox
    function addSequencerL2BatchFromBlobs(
        uint256 sequenceNumber,
        uint256 afterDelayedMessagesRead,
        IGasRefunder gasRefunder,
        uint256 prevMessageCount,
        uint256 newMessageCount
    ) external refundsGas(gasRefunder, reader4844) {
        if (!isBatchPoster[msg.sender]) revert NotBatchPoster();
        if (isDelayProofRequired(afterDelayedMessagesRead)) revert DelayProofRequired();

        addSequencerL2BatchFromBlobsImpl(
            sequenceNumber, afterDelayedMessagesRead, prevMessageCount, newMessageCount
        );
    }

    /// @inheritdoc ISequencerInbox
    function addSequencerL2BatchFromBlobsDelayProof(
        uint256 sequenceNumber,
        uint256 afterDelayedMessagesRead,
        IGasRefunder gasRefunder,
        uint256 prevMessageCount,
        uint256 newMessageCount,
        DelayProof calldata delayProof
    ) external refundsGas(gasRefunder, reader4844) {
        if (!isBatchPoster[msg.sender]) revert NotBatchPoster();
        if (!isDelayBufferable) revert NotDelayBufferable();

        delayProofImpl(afterDelayedMessagesRead, delayProof);
        addSequencerL2BatchFromBlobsImpl(
            sequenceNumber, afterDelayedMessagesRead, prevMessageCount, newMessageCount
        );
    }

    /// @inheritdoc ISequencerInbox
    function addSequencerL2BatchFromOriginDelayProof(
        uint256 sequenceNumber,
        bytes calldata data,
        uint256 afterDelayedMessagesRead,
        IGasRefunder gasRefunder,
        uint256 prevMessageCount,
        uint256 newMessageCount,
        DelayProof calldata delayProof
    ) external refundsGas(gasRefunder, IReader4844(address(0))) {
        if (!CallerChecker.isCallerCodelessOrigin()) revert NotCodelessOrigin();
        if (!isBatchPoster[msg.sender]) revert NotBatchPoster();
        if (!isDelayBufferable) revert NotDelayBufferable();

        delayProofImpl(afterDelayedMessagesRead, delayProof);
        addSequencerL2BatchFromCalldataImpl(
            sequenceNumber, data, afterDelayedMessagesRead, prevMessageCount, newMessageCount, true
        );
    }

    function addSequencerL2BatchFromBlobsImpl(
        uint256 sequenceNumber,
        uint256 afterDelayedMessagesRead,
        uint256 prevMessageCount,
        uint256 newMessageCount
    ) internal {
        (bytes32 dataHash, IBridge.TimeBounds memory timeBounds, uint256 blobGas) =
            formBlobDataHash(afterDelayedMessagesRead);

        // we use addSequencerL2BatchImpl for submitting the message
        // normally this would also submit a batch spending report but that is skipped if we pass
        // an empty call data size, then we submit a separate batch spending report later
        (uint256 seqMessageIndex, bytes32 beforeAcc, bytes32 delayedAcc, bytes32 afterAcc) =
        addSequencerL2BatchImpl(
            dataHash, afterDelayedMessagesRead, 0, prevMessageCount, newMessageCount
        );

        // ~uint256(0) is type(uint256).max, but ever so slightly cheaper
        if (seqMessageIndex != sequenceNumber && sequenceNumber != ~uint256(0)) {
            revert BadSequencerNumber(seqMessageIndex, sequenceNumber);
        }

        emit SequencerBatchDelivered(
            sequenceNumber,
            beforeAcc,
            afterAcc,
            delayedAcc,
            totalDelayedMessagesRead,
            timeBounds,
            IBridge.BatchDataLocation.Blob
        );

        // blobs are currently not supported on host arbitrum chains, when support is added it may
        // consume gas in a different way to L1, so explicitly block host arb chains so that if support for blobs
        // on arb is added it will need to explicitly turned on in the sequencer inbox
        if (hostChainIsArbitrum) revert DataBlobsNotSupported();

        // submit a batch spending report to refund the entity that produced the blob batch data
        // same as using calldata, we only submit spending report if the caller is the origin and is codeless
        // such that one cannot "double-claim" batch posting refund in the same tx
<<<<<<< HEAD
        // solhint-disable-next-line avoid-tx-origin
        if (msg.sender == tx.origin) {
=======
        if (CallerChecker.isCallerCodelessOrigin() && !isUsingFeeToken) {
>>>>>>> 0972e25b
            submitBatchSpendingReport(dataHash, seqMessageIndex, block.basefee, blobGas);
        }
    }

    function addSequencerL2BatchFromCalldataImpl(
        uint256 sequenceNumber,
        bytes calldata data,
        uint256 afterDelayedMessagesRead,
        uint256 prevMessageCount,
        uint256 newMessageCount,
        bool isFromCodelessOrigin
    ) internal {
        (bytes32 dataHash, IBridge.TimeBounds memory timeBounds) =
            formCallDataHash(data, afterDelayedMessagesRead);
        (uint256 seqMessageIndex, bytes32 beforeAcc, bytes32 delayedAcc, bytes32 afterAcc) =
        addSequencerL2BatchImpl(
            dataHash,
            afterDelayedMessagesRead,
            isFromCodelessOrigin ? data.length : 0,
            prevMessageCount,
            newMessageCount
        );

        // ~uint256(0) is type(uint256).max, but ever so slightly cheaper
        if (seqMessageIndex != sequenceNumber && sequenceNumber != ~uint256(0)) {
            revert BadSequencerNumber(seqMessageIndex, sequenceNumber);
        }

        emit SequencerBatchDelivered(
            seqMessageIndex,
            beforeAcc,
            afterAcc,
            delayedAcc,
            totalDelayedMessagesRead,
            timeBounds,
            isFromCodelessOrigin
                ? IBridge.BatchDataLocation.TxInput
                : IBridge.BatchDataLocation.SeparateBatchEvent
        );

        if (!isFromCodelessOrigin) {
            emit SequencerBatchData(seqMessageIndex, data);
        }
    }

    /// @inheritdoc ISequencerInbox
    function addSequencerL2Batch(
        uint256 sequenceNumber,
        bytes calldata data,
        uint256 afterDelayedMessagesRead,
        IGasRefunder gasRefunder,
        uint256 prevMessageCount,
        uint256 newMessageCount
    ) external override refundsGas(gasRefunder, IReader4844(address(0))) {
        if (!isBatchPoster[msg.sender] && msg.sender != address(rollup)) revert NotBatchPoster();
        if (isDelayProofRequired(afterDelayedMessagesRead)) revert DelayProofRequired();

        addSequencerL2BatchFromCalldataImpl(
            sequenceNumber, data, afterDelayedMessagesRead, prevMessageCount, newMessageCount, false
        );
    }

    /// @inheritdoc ISequencerInbox
    function addSequencerL2BatchDelayProof(
        uint256 sequenceNumber,
        bytes calldata data,
        uint256 afterDelayedMessagesRead,
        IGasRefunder gasRefunder,
        uint256 prevMessageCount,
        uint256 newMessageCount,
        DelayProof calldata delayProof
    ) external refundsGas(gasRefunder, IReader4844(address(0))) {
        if (!isBatchPoster[msg.sender] && msg.sender != address(rollup)) revert NotBatchPoster();
        if (!isDelayBufferable) revert NotDelayBufferable();

        delayProofImpl(afterDelayedMessagesRead, delayProof);
        addSequencerL2BatchFromCalldataImpl(
            sequenceNumber, data, afterDelayedMessagesRead, prevMessageCount, newMessageCount, false
        );
    }

    function delayProofImpl(
        uint256 afterDelayedMessagesRead,
        DelayProof memory delayProof
    ) internal {
        // buffer update depends on new delayed messages. if none are read, no buffer update is proccessed
        if (afterDelayedMessagesRead > totalDelayedMessagesRead) {
            if (buffer.isUpdatable()) {
                // delayedAcc of the 1st new delayed message
                bytes32 delayedAcc = bridge.delayedInboxAccs(totalDelayedMessagesRead);
                // validate delayProof against the delayed accumulator
                if (
                    !Messages.isValidDelayedAccPreimage(
                        delayedAcc, delayProof.beforeDelayedAcc, delayProof.delayedMessage
                    )
                ) {
                    revert InvalidDelayedAccPreimage();
                }
                buffer.update(delayProof.delayedMessage.blockNumber);
            }
        }
    }

    function isDelayProofRequired(
        uint256 afterDelayedMessagesRead
    ) internal view returns (bool) {
        // if no new delayed messages are read, no buffer updates can be applied, so no proof required
        // if the buffer is synced, the buffer cannot be depleted, so no proof is required
        return isDelayBufferable && afterDelayedMessagesRead > totalDelayedMessagesRead
            && !buffer.isSynced();
    }

    function packHeader(
        uint256 afterDelayedMessagesRead
    ) internal view returns (bytes memory, IBridge.TimeBounds memory) {
        IBridge.TimeBounds memory timeBounds = getTimeBounds();
        bytes memory header = abi.encodePacked(
            timeBounds.minTimestamp,
            timeBounds.maxTimestamp,
            timeBounds.minBlockNumber,
            timeBounds.maxBlockNumber,
            uint64(afterDelayedMessagesRead)
        );
        // This must always be true from the packed encoding
        assert(header.length == HEADER_LENGTH);
        return (header, timeBounds);
    }

    /// @dev    Form a hash for a sequencer message with no batch data
    /// @param  afterDelayedMessagesRead The delayed messages count read up to
    /// @return The data hash
    /// @return The timebounds within which the message should be processed
    function formEmptyDataHash(
        uint256 afterDelayedMessagesRead
    ) internal view returns (bytes32, IBridge.TimeBounds memory) {
        (bytes memory header, IBridge.TimeBounds memory timeBounds) =
            packHeader(afterDelayedMessagesRead);
        return (keccak256(header), timeBounds);
    }

    /// @dev    Since the data is supplied from calldata, the batch poster can choose the data type
    ///         We need to ensure that this data cannot cause a collision with data supplied via another method (eg blobs)
    ///         therefore we restrict which flags can be provided as a header in this field
    ///         This also safe guards unused flags for future use, as we know they would have been disallowed up until this point
    /// @param  headerByte The first byte in the calldata
    function isValidCallDataFlag(
        bytes1 headerByte
    ) internal pure returns (bool) {
        return headerByte == BROTLI_MESSAGE_HEADER_FLAG || headerByte == DAS_MESSAGE_HEADER_FLAG
            || (headerByte == (DAS_MESSAGE_HEADER_FLAG | TREE_DAS_MESSAGE_HEADER_FLAG))
            || headerByte == ZERO_HEAVY_MESSAGE_HEADER_FLAG;
    }

    /// @dev    Form a hash of the data taken from the calldata
    /// @param  data The calldata to be hashed
    /// @param  afterDelayedMessagesRead The delayed messages count read up to
    /// @return The data hash
    /// @return The timebounds within which the message should be processed
    function formCallDataHash(
        bytes calldata data,
        uint256 afterDelayedMessagesRead
    ) internal view returns (bytes32, IBridge.TimeBounds memory) {
        uint256 fullDataLen = HEADER_LENGTH + data.length;
        if (fullDataLen > maxDataSize) revert DataTooLarge(fullDataLen, maxDataSize);

        (bytes memory header, IBridge.TimeBounds memory timeBounds) =
            packHeader(afterDelayedMessagesRead);

        // the batch poster is allowed to submit an empty batch, they can use this to progress the
        // delayed inbox without providing extra batch data
        if (data.length > 0) {
            // The first data byte cannot be the same as any that have been set via other methods (eg 4844 blob header) as this
            // would allow the supplier of the data to spoof an incorrect 4844 data batch
            if (!isValidCallDataFlag(data[0])) revert InvalidHeaderFlag(data[0]);

            // the first byte is used to identify the type of batch data
            // das batches expect to have the type byte set, followed by the keyset (so they should have at least 33 bytes)
            // if invalid data is supplied here the state transition function will process it as an empty block
            // however we can provide a nice additional check here for the batch poster
            if (data[0] & DAS_MESSAGE_HEADER_FLAG != 0 && data.length >= 33) {
                // we skip the first byte, then read the next 32 bytes for the keyset
                bytes32 dasKeysetHash = bytes32(data[1:33]);
                if (!dasKeySetInfo[dasKeysetHash].isValidKeyset) revert NoSuchKeyset(dasKeysetHash);
            }
        }
        return (keccak256(bytes.concat(header, data)), timeBounds);
    }

    /// @dev    Form a hash of the data being provided in 4844 data blobs
    /// @param  afterDelayedMessagesRead The delayed messages count read up to
    /// @return The data hash
    /// @return The timebounds within which the message should be processed
    /// @return The normalized amount of gas used for blob posting
    function formBlobDataHash(
        uint256 afterDelayedMessagesRead
    ) internal view virtual returns (bytes32, IBridge.TimeBounds memory, uint256) {
        bytes32[] memory dataHashes = reader4844.getDataHashes();
        if (dataHashes.length == 0) revert MissingDataHashes();

        (bytes memory header, IBridge.TimeBounds memory timeBounds) =
            packHeader(afterDelayedMessagesRead);

        uint256 blobCost = reader4844.getBlobBaseFee() * GAS_PER_BLOB * dataHashes.length;
        return (
            keccak256(bytes.concat(header, DATA_BLOB_HEADER_FLAG, abi.encodePacked(dataHashes))),
            timeBounds,
            block.basefee > 0 ? blobCost / block.basefee : 0
        );
    }

    /// @dev   Submit a batch spending report message so that the batch poster can be reimbursed on the rollup
    ///        This function expect msg.sender is tx.origin, and will always record tx.origin as the spender
    /// @param dataHash The hash of the message the spending report is being submitted for
    /// @param seqMessageIndex The index of the message to submit the spending report for
    /// @param gasPrice The gas price that was paid for the data (standard gas or data gas)
    function submitBatchSpendingReport(
        bytes32 dataHash,
        uint256 seqMessageIndex,
        uint256 gasPrice,
        uint256 extraGas
    ) internal {
        // When using a fee token the batch poster needs to be reimbursed on the child chain in units of the child chain fee token.
        // We need to get the exchange rate between the child chain fee token and the parent chain fee token using the pricer.
        // If the pricer is not set, then we do not send batch reports and batch poster never gets reimbursed
        IFeeTokenPricer _feeTokenPricer = feeTokenPricer;
        if (isUsingFeeToken && address(_feeTokenPricer) == address(0)) {
            return;
        }

        // report the account who paid the gas (tx.origin) for the tx as batch poster
        // if msg.sender is used and is a contract, it might not be able to spend the refund on l2
        // solhint-disable-next-line avoid-tx-origin
        address batchPoster = tx.origin;

        if (hostChainIsArbitrum) {
            // Include extra gas for the host chain's L1 gas charging
            uint256 l1Fees = ArbGasInfo(address(0x6c)).getCurrentTxL1GasFees();
            extraGas += l1Fees / block.basefee;
        }
<<<<<<< HEAD
        require(extraGas <= type(uint64).max, "EXTRA_GAS_NOT_UINT64");

        if (isUsingFeeToken && address(_feeTokenPricer) != address(0)) {
            // gasPrice is originally denominated in parent chain's native token and we want to scale it to the child
            // chain's fee token. For that we need the exchange rate which tells us how many child chain fee tokens
            // we get for 1 parent chain fee token. Exchange rate is denominated in 18 decimals.
            uint256 exchangeRate = _feeTokenPricer.getExchangeRate();
            gasPrice = (gasPrice * exchangeRate) / 1e18;
        }

        // this msg isn't included in the current sequencer batch, but instead added to
        // the delayed messages queue that is yet to be included
=======
        if (extraGas > type(uint64).max) revert ExtraGasNotUint64();
>>>>>>> 0972e25b
        bytes memory spendingReportMsg = abi.encodePacked(
            block.timestamp, batchPoster, dataHash, seqMessageIndex, gasPrice, uint64(extraGas)
        );

        uint256 msgNum = bridge.submitBatchSpendingReport(batchPoster, keccak256(spendingReportMsg));
        // this is the same event used by Inbox.sol after including a message to the delayed message accumulator
        emit InboxMessageDelivered(msgNum, spendingReportMsg);
    }

    function addSequencerL2BatchImpl(
        bytes32 dataHash,
        uint256 afterDelayedMessagesRead,
        uint256 calldataLengthPosted,
        uint256 prevMessageCount,
        uint256 newMessageCount
    )
        internal
        returns (uint256 seqMessageIndex, bytes32 beforeAcc, bytes32 delayedAcc, bytes32 acc)
    {
        if (afterDelayedMessagesRead < totalDelayedMessagesRead) revert DelayedBackwards();
        if (afterDelayedMessagesRead > bridge.delayedMessageCount()) revert DelayedTooFar();

        (seqMessageIndex, beforeAcc, delayedAcc, acc) = bridge.enqueueSequencerMessage(
            dataHash, afterDelayedMessagesRead, prevMessageCount, newMessageCount
        );

        totalDelayedMessagesRead = afterDelayedMessagesRead;

        if (calldataLengthPosted > 0) {
            submitBatchSpendingReport(dataHash, seqMessageIndex, block.basefee, 0);
        }
    }

    function inboxAccs(
        uint256 index
    ) external view returns (bytes32) {
        return bridge.sequencerInboxAccs(index);
    }

    function batchCount() external view returns (uint256) {
        return bridge.sequencerMessageCount();
    }

    /// @inheritdoc ISequencerInbox
    function forceInclusionDeadline(
        uint64 blockNumber
    ) external view returns (uint64) {
        uint64 _delayBlocks = delayBlocks;
        if (isDelayBufferable) {
            uint64 _buffer = buffer.calcPendingBuffer(blockNumber);
            _delayBlocks = delayBufferableBlocks(_buffer);
        }
        return blockNumber + _delayBlocks;
    }

    /// @notice Calculates the buffer dependent delay blocks
    function delayBufferableBlocks(
        uint64 _buffer
    ) internal view returns (uint64) {
        return _buffer < delayBlocks ? _buffer : delayBlocks;
    }

    function _setBufferConfig(
        BufferConfig memory bufferConfig_
    ) internal {
        if (!isDelayBufferable) revert NotDelayBufferable();
        if (!DelayBuffer.isValidBufferConfig(bufferConfig_)) revert BadBufferConfig();

        if (buffer.bufferBlocks == 0 || buffer.bufferBlocks > bufferConfig_.max) {
            buffer.bufferBlocks = bufferConfig_.max;
        }
        if (buffer.bufferBlocks < bufferConfig_.threshold) {
            buffer.bufferBlocks = bufferConfig_.threshold;
        }
        buffer.max = bufferConfig_.max;
        buffer.threshold = bufferConfig_.threshold;
        buffer.replenishRateInBasis = bufferConfig_.replenishRateInBasis;

        // if all delayed messages are read, the buffer is considered synced
        if (bridge.delayedMessageCount() == totalDelayedMessagesRead) {
            buffer.update(uint64(block.number));
        }
    }

    function _setMaxTimeVariation(
        ISequencerInbox.MaxTimeVariation memory maxTimeVariation_
    ) internal {
        if (
            maxTimeVariation_.delayBlocks > type(uint64).max
                || maxTimeVariation_.futureBlocks > type(uint64).max
                || maxTimeVariation_.delaySeconds > type(uint64).max
                || maxTimeVariation_.futureSeconds > type(uint64).max
        ) {
            revert BadMaxTimeVariation();
        }
        delayBlocks = uint64(maxTimeVariation_.delayBlocks);
        futureBlocks = uint64(maxTimeVariation_.futureBlocks);
        delaySeconds = uint64(maxTimeVariation_.delaySeconds);
        futureSeconds = uint64(maxTimeVariation_.futureSeconds);
    }

    /// @inheritdoc ISequencerInbox
    function setMaxTimeVariation(
        ISequencerInbox.MaxTimeVariation memory maxTimeVariation_
    ) external onlyRollupOwner {
        _setMaxTimeVariation(maxTimeVariation_);
        emit MaxTimeVariationSet(maxTimeVariation_);
        emit OwnerFunctionCalled(0);
    }

    /// @inheritdoc ISequencerInbox
    function setIsBatchPoster(
        address addr,
        bool isBatchPoster_
    ) external onlyRollupOwnerOrBatchPosterManager {
        isBatchPoster[addr] = isBatchPoster_;
        emit BatchPosterSet(addr, isBatchPoster_);
        emit OwnerFunctionCalled(1);
    }

    /// @inheritdoc ISequencerInbox
    function setValidKeyset(
        bytes calldata keysetBytes
    ) external onlyRollupOwner {
        uint256 ksWord = uint256(keccak256(bytes.concat(hex"fe", keccak256(keysetBytes))));
        bytes32 ksHash = bytes32(ksWord ^ (1 << 255));
        if (keysetBytes.length >= 64 * 1024) revert KeysetTooLarge();

        if (dasKeySetInfo[ksHash].isValidKeyset) revert AlreadyValidDASKeyset(ksHash);
        uint256 creationBlock = block.number;
        if (hostChainIsArbitrum) {
            creationBlock = ArbSys(address(100)).arbBlockNumber();
        }
        dasKeySetInfo[ksHash] =
            DasKeySetInfo({isValidKeyset: true, creationBlock: uint64(creationBlock)});
        emit SetValidKeyset(ksHash, keysetBytes);
        emit OwnerFunctionCalled(2);
    }

    /// @inheritdoc ISequencerInbox
    function invalidateKeysetHash(
        bytes32 ksHash
    ) external onlyRollupOwner {
        if (!dasKeySetInfo[ksHash].isValidKeyset) revert NoSuchKeyset(ksHash);
        // we don't delete the block creation value since its used to fetch the SetValidKeyset
        // event efficiently. The event provides the hash preimage of the key.
        // this is still needed when syncing the chain after a keyset is invalidated.
        dasKeySetInfo[ksHash].isValidKeyset = false;
        emit InvalidateKeyset(ksHash);
        emit OwnerFunctionCalled(3);
    }

    /// @inheritdoc ISequencerInbox
    function setIsSequencer(
        address addr,
        bool isSequencer_
    ) external onlyRollupOwnerOrBatchPosterManager {
        isSequencer[addr] = isSequencer_;
        emit SequencerSet(addr, isSequencer_);
        emit OwnerFunctionCalled(4);
    }

    /// @inheritdoc ISequencerInbox
    function setBatchPosterManager(
        address newBatchPosterManager
    ) external onlyRollupOwner {
        batchPosterManager = newBatchPosterManager;
        emit BatchPosterManagerSet(newBatchPosterManager);
        emit OwnerFunctionCalled(5);
    }

<<<<<<< HEAD
    /// @inheritdoc ISequencerInbox
    function setFeeTokenPricer(IFeeTokenPricer feeTokenPricer_) external onlyRollupOwner {
        if (!isUsingFeeToken) {
            revert CannotSetFeeTokenPricer();
        }

        feeTokenPricer = feeTokenPricer_;
        emit OwnerFunctionCalled(6);
    }

    function isValidKeysetHash(bytes32 ksHash) external view returns (bool) {
=======
    function setBufferConfig(
        BufferConfig memory bufferConfig_
    ) external onlyRollupOwner {
        _setBufferConfig(bufferConfig_);
        emit BufferConfigSet(bufferConfig_);
    }

    function isValidKeysetHash(
        bytes32 ksHash
    ) external view returns (bool) {
>>>>>>> 0972e25b
        return dasKeySetInfo[ksHash].isValidKeyset;
    }

    /// @inheritdoc ISequencerInbox
    function getKeysetCreationBlock(
        bytes32 ksHash
    ) external view returns (uint256) {
        DasKeySetInfo memory ksInfo = dasKeySetInfo[ksHash];
        if (ksInfo.creationBlock == 0) revert NoSuchKeyset(ksHash);
        return uint256(ksInfo.creationBlock);
    }
}<|MERGE_RESOLUTION|>--- conflicted
+++ resolved
@@ -29,16 +29,13 @@
     NativeTokenMismatch,
     BadMaxTimeVariation,
     Deprecated,
-<<<<<<< HEAD
-    CannotSetFeeTokenPricer
-=======
+    CannotSetFeeTokenPricer,
     NotDelayBufferable,
     InvalidDelayedAccPreimage,
     DelayProofRequired,
     BadBufferConfig,
     ExtraGasNotUint64,
     KeysetTooLarge
->>>>>>> 0972e25b
 } from "../libraries/Error.sol";
 import "./IBridge.sol";
 import "./IInboxBase.sol";
@@ -65,6 +62,8 @@
  *         sequencer within a time limit they can be force included into the rollup inbox by anyone.
  */
 contract SequencerInbox is DelegateCallAware, GasRefundEnabled, ISequencerInbox {
+    using DelayBuffer for BufferData;
+
     uint256 public totalDelayedMessagesRead;
 
     IBridge public bridge;
@@ -126,6 +125,8 @@
 
     /// @inheritdoc ISequencerInbox
     address public batchPosterManager;
+
+    BufferData public buffer;
 
     /// @inheritdoc ISequencerInbox
     IFeeTokenPricer public feeTokenPricer;
@@ -139,10 +140,6 @@
     bool public immutable isUsingFeeToken;
     // True if the SequencerInbox is delay bufferable
     bool public immutable isDelayBufferable;
-
-    using DelayBuffer for BufferData;
-
-    BufferData public buffer;
 
     constructor(
         uint256 _maxDataSize,
@@ -182,11 +179,8 @@
     function initialize(
         IBridge bridge_,
         ISequencerInbox.MaxTimeVariation calldata maxTimeVariation_,
-<<<<<<< HEAD
+        BufferConfig memory bufferConfig_,
         IFeeTokenPricer feeTokenPricer_
-=======
-        BufferConfig memory bufferConfig_
->>>>>>> 0972e25b
     ) external onlyDelegated {
         if (bridge != IBridge(address(0))) revert AlreadyInit();
         if (bridge_ == IBridge(address(0))) revert HadZeroInit();
@@ -208,16 +202,14 @@
 
         _setMaxTimeVariation(maxTimeVariation_);
 
-<<<<<<< HEAD
+        if (isDelayBufferable) {
+            _setBufferConfig(bufferConfig_);
+        }
+        
         if (!isUsingFeeToken && feeTokenPricer_ != IFeeTokenPricer(address(0))) {
             revert CannotSetFeeTokenPricer();
         }
         feeTokenPricer = feeTokenPricer_;
-=======
-        if (isDelayBufferable) {
-            _setBufferConfig(bufferConfig_);
-        }
->>>>>>> 0972e25b
     }
 
     /// @notice Allows the rollup owner to sync the rollup address
@@ -456,12 +448,7 @@
         // submit a batch spending report to refund the entity that produced the blob batch data
         // same as using calldata, we only submit spending report if the caller is the origin and is codeless
         // such that one cannot "double-claim" batch posting refund in the same tx
-<<<<<<< HEAD
-        // solhint-disable-next-line avoid-tx-origin
-        if (msg.sender == tx.origin) {
-=======
-        if (CallerChecker.isCallerCodelessOrigin() && !isUsingFeeToken) {
->>>>>>> 0972e25b
+        if (CallerChecker.isCallerCodelessOrigin()) {
             submitBatchSpendingReport(dataHash, seqMessageIndex, block.basefee, blobGas);
         }
     }
@@ -701,8 +688,7 @@
             uint256 l1Fees = ArbGasInfo(address(0x6c)).getCurrentTxL1GasFees();
             extraGas += l1Fees / block.basefee;
         }
-<<<<<<< HEAD
-        require(extraGas <= type(uint64).max, "EXTRA_GAS_NOT_UINT64");
+        if (extraGas > type(uint64).max) revert ExtraGasNotUint64();
 
         if (isUsingFeeToken && address(_feeTokenPricer) != address(0)) {
             // gasPrice is originally denominated in parent chain's native token and we want to scale it to the child
@@ -714,9 +700,6 @@
 
         // this msg isn't included in the current sequencer batch, but instead added to
         // the delayed messages queue that is yet to be included
-=======
-        if (extraGas > type(uint64).max) revert ExtraGasNotUint64();
->>>>>>> 0972e25b
         bytes memory spendingReportMsg = abi.encodePacked(
             block.timestamp, batchPoster, dataHash, seqMessageIndex, gasPrice, uint64(extraGas)
         );
@@ -888,7 +871,6 @@
         emit OwnerFunctionCalled(5);
     }
 
-<<<<<<< HEAD
     /// @inheritdoc ISequencerInbox
     function setFeeTokenPricer(IFeeTokenPricer feeTokenPricer_) external onlyRollupOwner {
         if (!isUsingFeeToken) {
@@ -899,8 +881,6 @@
         emit OwnerFunctionCalled(6);
     }
 
-    function isValidKeysetHash(bytes32 ksHash) external view returns (bool) {
-=======
     function setBufferConfig(
         BufferConfig memory bufferConfig_
     ) external onlyRollupOwner {
@@ -911,7 +891,6 @@
     function isValidKeysetHash(
         bytes32 ksHash
     ) external view returns (bool) {
->>>>>>> 0972e25b
         return dasKeySetInfo[ksHash].isValidKeyset;
     }
 
