--- conflicted
+++ resolved
@@ -21,11 +21,8 @@
     AlreadyValidDASKeyset,
     NoSuchKeyset,
     NotForked,
-<<<<<<< HEAD
-    NotOwner
-=======
+    NotOwner,
     RollupNotChanged
->>>>>>> 5dbca3c0
 } from "../libraries/Error.sol";
 import "./IBridge.sol";
 import "./IInboxBase.sol";
@@ -99,20 +96,7 @@
         return deployTimeChainId != block.chainid;
     }
 
-<<<<<<< HEAD
-=======
-    function initialize(
-        IBridge bridge_,
-        ISequencerInbox.MaxTimeVariation calldata maxTimeVariation_
-    ) external onlyDelegated {
-        if (bridge != IBridge(address(0))) revert AlreadyInit();
-        if (bridge_ == IBridge(address(0))) revert HadZeroInit();
-        bridge = bridge_;
-        rollup = bridge_.rollup();
-        maxTimeVariation = maxTimeVariation_;
-    }
-
-    /// @notice Allows the rollup owner to sync the rollup address
+    /// @inheritdoc ISequencerInbox
     function updateRollupAddress() external {
         if (msg.sender != IOwnable(rollup).owner())
             revert NotOwner(msg.sender, IOwnable(rollup).owner());
@@ -121,7 +105,6 @@
         rollup = newRollup;
     }
 
->>>>>>> 5dbca3c0
     function getTimeBounds() internal view virtual returns (TimeBounds memory) {
         TimeBounds memory bounds;
         ISequencerInbox.MaxTimeVariation memory maxTimeVariation_ = maxTimeVariation();
