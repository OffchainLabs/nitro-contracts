--- conflicted
+++ resolved
@@ -129,13 +129,9 @@
 
     function setOutbox(address inbox, bool enabled) external;
 
-<<<<<<< HEAD
-    function updateRollupAddress(IOwnable _rollup) external;
-
-    function postUpgradeInit() external;
-=======
     function updateRollupAddress(
         IOwnable _rollup
     ) external;
->>>>>>> acb2fd27
+
+    function postUpgradeInit() external;
 }