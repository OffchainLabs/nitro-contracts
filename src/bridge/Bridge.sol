// Copyright 2021-2022, Offchain Labs, Inc.
// For license information, see https://github.com/OffchainLabs/nitro-contracts/blob/main/LICENSE
// SPDX-License-Identifier: BUSL-1.1

pragma solidity ^0.8.4;

import "@openzeppelin/contracts-upgradeable/proxy/utils/Initializable.sol";
import "@openzeppelin/contracts-upgradeable/utils/AddressUpgradeable.sol";
import "./AbsBridge.sol";
import "./IEthBridge.sol";
import "./Messages.sol";
import "../libraries/DelegateCallAware.sol";

/**
 * @title Staging ground for incoming and outgoing messages
 * @notice It is also the ETH escrow for value sent with these messages.
 */
contract Bridge is AbsBridge, IEthBridge {
    using AddressUpgradeable for address;

    /// @inheritdoc IEthBridge
<<<<<<< HEAD
    function initialize(IOwnable rollup_) external initializer onlyDelegated {
=======
    function initialize(
        IOwnable rollup_
    ) external initializer onlyDelegated {
        _activeOutbox = EMPTY_ACTIVEOUTBOX;
>>>>>>> acb2fd27
        rollup = rollup_;
    }

    /// @inheritdoc IEthBridge
    function enqueueDelayedMessage(
        uint8 kind,
        address sender,
        bytes32 messageDataHash
    ) external payable returns (uint256) {
        return _enqueueDelayedMessage(kind, sender, messageDataHash, msg.value);
    }

    function _transferFunds(
        uint256
    ) internal override {
        // do nothing as Eth transfer is part of TX execution
    }

    function _executeLowLevelCall(
        address to,
        uint256 value,
        bytes memory data
    ) internal override returns (bool success, bytes memory returnData) {
        // solhint-disable-next-line avoid-low-level-calls
        (success, returnData) = to.call{value: value}(data);
    }

    function _baseFeeToReport() internal view override returns (uint256) {
        return block.basefee;
    }
}<|MERGE_RESOLUTION|>--- conflicted
+++ resolved
@@ -19,14 +19,9 @@
     using AddressUpgradeable for address;
 
     /// @inheritdoc IEthBridge
-<<<<<<< HEAD
-    function initialize(IOwnable rollup_) external initializer onlyDelegated {
-=======
     function initialize(
         IOwnable rollup_
     ) external initializer onlyDelegated {
-        _activeOutbox = EMPTY_ACTIVEOUTBOX;
->>>>>>> acb2fd27
         rollup = rollup_;
     }
 
