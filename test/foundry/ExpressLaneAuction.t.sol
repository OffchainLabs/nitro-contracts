// SPDX-License-Identifier: BUSL-1.1
pragma solidity ^0.8.0;

import "forge-std/Test.sol";
import "../../src/express-lane-auction/ExpressLaneAuction.sol";
import {ERC20, IERC20} from "@openzeppelin/contracts/token/ERC20/ERC20.sol";
import {IAccessControl} from "@openzeppelin/contracts/access/IAccessControl.sol";
import {Strings} from "@openzeppelin/contracts/utils/Strings.sol";
import "@openzeppelin/contracts/proxy/transparent/ProxyAdmin.sol";
import "@openzeppelin/contracts/proxy/transparent/TransparentUpgradeableProxy.sol";

contract MockERC20 is ERC20 {
    constructor() ERC20("LANE", "LNE") {
        _mint(msg.sender, 1_000_000);
    }
}

contract ExpressLaneAuctionTest is Test {
    using ECDSA for bytes;
    using ECDSA for bytes32;

    event Deposit(address indexed account, uint256 amount);
    event WithdrawalInitiated(
        address indexed account,
        uint256 withdrawalAmount,
        uint256 roundWithdrawable
    );
    event WithdrawalFinalized(address indexed account, uint256 withdrawalAmount);
    event AuctionResolved(
        bool indexed isMultiBidAuction,
        uint64 round,
        address indexed firstPriceBidder,
        address indexed firstPriceElectionController,
        uint256 firstPriceAmount,
        uint256 price,
        uint64 roundStartTimestamp,
        uint64 roundEndTimestamp
    );
    event SetReservePrice(uint256 oldReservePrice, uint256 newReservePrice);
    event SetMinReservePrice(uint256 oldPrice, uint256 newPrice);
    event SetExpressLaneController(
        uint64 round,
        address from,
        address to,
        uint64 startTimestamp,
        uint64 endTimestamp
    );
    event SetBeneficiary(address oldBeneficiary, address newBeneficiary);
    event SetRoundTimingInfo(
        uint64 currentRound,
        uint64 offsetTimestamp,
        uint64 roundDurationSeconds,
        uint64 auctionClosingSeconds,
        uint64 reserveSubmissionSeconds
    );

    uint64 roundDuration = 60; // 1 min
    uint64 offsetTimestamp = 3234000;

    struct TestBidder {
        uint256 privKey;
        address addr;
        address elc;
        uint256 amount;
    }

    TestBidder[4] bidders;

    function setUp() public {
        bidders[0] = TestBidder({
            privKey: 137,
            addr: vm.addr(137),
            elc: vm.addr(138),
            amount: roundDuration
        });
        bidders[1] = TestBidder({
            privKey: 139,
            addr: vm.addr(139),
            elc: vm.addr(140),
            amount: roundDuration * 3
        });
        bidders[2] = TestBidder({
            privKey: 140,
            addr: vm.addr(140),
            elc: vm.addr(141),
            amount: roundDuration * 4
        });
        bidders[3] = TestBidder({
            privKey: 142,
            addr: vm.addr(142),
            elc: vm.addr(143),
            amount: roundDuration * 5
        });
    }

    address beneficiary = vm.addr(145);
    uint256 initialTimestamp = block.timestamp;

    address auctioneer = vm.addr(146);

    address masterAdmin = vm.addr(147);
    uint256 minReservePrice = roundDuration / 10;
    address minReservePriceSetter = vm.addr(148);
    address reservePriceSetter = vm.addr(149);
    address beneficiarySetter = vm.addr(150);
    address auctioneerAdmin = vm.addr(151);
    address reservePriceSetterAdmin = vm.addr(153);
<<<<<<< HEAD
    address beneficiarySetterAdmin = vm.addr(154);
    address roundTimingSetter = vm.addr(155);
=======
>>>>>>> a599fa14

    uint64 testRound = 13;

    function deploy() internal returns (MockERC20, IExpressLaneAuction) {
        MockERC20 token = new MockERC20();
        ProxyAdmin proxyAdmin = new ProxyAdmin();
        ExpressLaneAuction impl = new ExpressLaneAuction();

        ExpressLaneAuction auction = ExpressLaneAuction(
            address(new TransparentUpgradeableProxy(address(impl), address(proxyAdmin), ""))
        );
        InitArgs memory args = createArgs(address(token));
        auction.initialize(args);

        // move to round test round
        (, uint64 roundDurationSeconds, , ) = auction.roundTimingInfo();
        vm.warp(offsetTimestamp + roundDurationSeconds * testRound);

        return (token, IExpressLaneAuction(auction));
    }

    function createArgs(address token) internal view returns (InitArgs memory) {
        return
            InitArgs({
                _auctioneer: auctioneer,
                _beneficiary: beneficiary,
                _biddingToken: token,
                _roundTimingInfo: RoundTimingInfo({
                    offsetTimestamp: offsetTimestamp,
                    roundDurationSeconds: roundDuration,
                    auctionClosingSeconds: roundDuration / 4,
                    reserveSubmissionSeconds: roundDuration / 4
                }),
                _minReservePrice: minReservePrice,
                _auctioneerAdmin: auctioneerAdmin,
                _minReservePriceSetter: minReservePriceSetter,
                _reservePriceSetter: reservePriceSetter,
                _reservePriceSetterAdmin: reservePriceSetterAdmin,
                _beneficiarySetter: beneficiarySetter,
<<<<<<< HEAD
                _beneficiarySetterAdmin: beneficiarySetterAdmin,
                _roundTimingSetter: roundTimingSetter,
=======
>>>>>>> a599fa14
                _masterAdmin: masterAdmin
            });
    }

    function testInit() public {
        MockERC20 token = new MockERC20();
        ProxyAdmin proxyAdmin = new ProxyAdmin();
        ExpressLaneAuction impl = new ExpressLaneAuction();
        InitArgs memory args = createArgs(address(token));

        vm.expectRevert("Function must be called through delegatecall");
        impl.initialize(args);

        ExpressLaneAuction auction = ExpressLaneAuction(
            address(new TransparentUpgradeableProxy(address(impl), address(proxyAdmin), ""))
        );

        InitArgs memory zbArgs = createArgs(address(token));
        zbArgs._biddingToken = address(0);
        vm.expectRevert(abi.encodeWithSelector(ZeroBiddingToken.selector));
        auction.initialize(zbArgs);

        InitArgs memory rdArgs = createArgs(address(token));
        rdArgs._roundTimingInfo.auctionClosingSeconds = roundDuration / 2;
        rdArgs._roundTimingInfo.reserveSubmissionSeconds = roundDuration * 2 + 1;
        vm.expectRevert(abi.encodeWithSelector(RoundDurationTooShort.selector));
        auction.initialize(rdArgs);

        vm.expectEmit(true, true, true, true);
        emit SetBeneficiary(address(0), beneficiary);
        vm.expectEmit(true, true, true, true);
        emit SetMinReservePrice(uint256(0), minReservePrice);
        vm.expectEmit(true, true, true, true);
        emit SetReservePrice(uint256(0), minReservePrice);
        vm.expectEmit(true, true, true, true);
        emit SetRoundTimingInfo(
            0,
            args._roundTimingInfo.offsetTimestamp,
            args._roundTimingInfo.roundDurationSeconds,
            args._roundTimingInfo.auctionClosingSeconds,
            args._roundTimingInfo.reserveSubmissionSeconds
        );
        auction.initialize(args);
        (
            uint64 offsetTimestampA,
            uint64 roundDurationSeconds,
            uint64 auctionClosingSeconds,
            uint64 reserveSubmissionSeconds
        ) = auction.roundTimingInfo();
        assertEq(address(auction.biddingToken()), address(token), "bidding token");
        assertEq(auction.beneficiary(), beneficiary, "beneficiary");
        assertEq(auction.minReservePrice(), minReservePrice, "min reserve price");
        assertEq(auction.reservePrice(), minReservePrice, "reserve price");
        assertEq(offsetTimestampA, offsetTimestamp);
        assertEq(auctionClosingSeconds, roundDuration / 4, "auction closing duration");
        assertEq(roundDurationSeconds, roundDuration, "auction round duration");
        assertEq(reserveSubmissionSeconds, roundDuration / 4, "reserve submission seconds");

        assertTrue(auction.hasRole(auction.DEFAULT_ADMIN_ROLE(), masterAdmin), "admin role");
        assertTrue(auction.hasRole(auction.AUCTIONEER_ROLE(), auctioneer), "auctioneer role");
        assertTrue(
            auction.hasRole(auction.AUCTIONEER_ADMIN_ROLE(), auctioneerAdmin),
            "auctioneer admin role"
        );
        assertTrue(
            auction.hasRole(auction.MIN_RESERVE_SETTER_ROLE(), minReservePriceSetter),
            "min reserve price setter role"
        );
        assertTrue(
            auction.hasRole(auction.RESERVE_SETTER_ROLE(), reservePriceSetter),
            "reserve price setter role"
        );
        assertTrue(
            auction.hasRole(auction.RESERVE_SETTER_ADMIN_ROLE(), reservePriceSetterAdmin),
            "reserve price setter admin role"
        );
        assertTrue(
            auction.hasRole(auction.BENEFICIARY_SETTER_ROLE(), beneficiarySetter),
            "beneficiary setter role"
        );
<<<<<<< HEAD
        assertTrue(
            auction.hasRole(auction.BENEFICIARY_SETTER_ADMIN_ROLE(), beneficiarySetterAdmin),
            "beneficiary setter admin role"
        );
        assertTrue(
            auction.hasRole(auction.ROUND_TIMING_SETTER_ROLE(), roundTimingSetter),
            "round timing setter role"
        );
=======
>>>>>>> a599fa14
        assertEq(auction.getRoleAdmin(auction.AUCTIONEER_ROLE()), auction.AUCTIONEER_ADMIN_ROLE());
        assertEq(
            auction.getRoleAdmin(auction.MIN_RESERVE_SETTER_ROLE()),
            auction.DEFAULT_ADMIN_ROLE()
        );
        assertEq(
            auction.getRoleAdmin(auction.RESERVE_SETTER_ROLE()),
            auction.RESERVE_SETTER_ADMIN_ROLE()
        );
        assertEq(
            auction.getRoleAdmin(auction.BENEFICIARY_SETTER_ROLE()),
            auction.DEFAULT_ADMIN_ROLE()
        );
        assertEq(
            auction.getRoleAdmin(auction.AUCTIONEER_ADMIN_ROLE()),
            auction.DEFAULT_ADMIN_ROLE()
        );
        assertEq(
            auction.getRoleAdmin(auction.RESERVE_SETTER_ADMIN_ROLE()),
            auction.DEFAULT_ADMIN_ROLE()
        );

        vm.expectRevert("Initializable: contract is already initialized");
        auction.initialize(args);

        // cannot send funds to the contract
        (bool success, ) = address(auction).call{value: 10}(hex"");
        assertFalse(success, "auction value call");
        assertEq(address(auction).balance, 0, "bal after");
    }

    function deployAndDeposit() internal returns (MockERC20, IExpressLaneAuction) {
        (MockERC20 erc20, IExpressLaneAuction auction) = deploy();
        erc20.transfer(bidders[0].addr, bidders[0].amount);
        erc20.transfer(bidders[1].addr, bidders[1].amount);
        erc20.transfer(bidders[2].addr, bidders[2].amount);
        erc20.transfer(bidders[3].addr, bidders[3].amount);

        vm.startPrank(bidders[0].addr);
        erc20.approve(address(auction), bidders[0].amount);
        auction.deposit(bidders[0].amount);
        vm.stopPrank();

        vm.startPrank(bidders[1].addr);
        erc20.approve(address(auction), bidders[1].amount);
        auction.deposit(bidders[1].amount);
        vm.stopPrank();

        vm.startPrank(bidders[2].addr);
        erc20.approve(address(auction), bidders[2].amount);
        auction.deposit(bidders[2].amount);
        vm.stopPrank();

        vm.startPrank(bidders[3].addr);
        erc20.approve(address(auction), bidders[3].amount);
        auction.deposit(bidders[3].amount);
        vm.stopPrank();

        return (erc20, auction);
    }

    function testDeposit() public {
        (MockERC20 erc20, IExpressLaneAuction auction) = deploy();

        erc20.transfer(bidders[0].addr, bidders[0].amount);
        erc20.transfer(bidders[1].addr, bidders[1].amount);

        // cannot deposit without approval
        vm.startPrank(bidders[0].addr);
        // error: ERC20InsufficientAllowance(0x2e234DAe75C793f67A35089C9d99245E1C58470b, 0, 20)
        // vm.expectRevert(
        //     hex"fb8f41b20000000000000000000000002e234dae75c793f67a35089c9d99245e1c58470b00000000000000000000000000000000000000000000000000000000000000000000000000000000000000000000000000000000000000000000000000000014"
        // );
        vm.expectRevert(abi.encodePacked("ERC20: insufficient allowance"));
        auction.deposit(20);

        vm.expectRevert(ZeroAmount.selector);
        auction.deposit(0);

        // cannot deposit 0
        erc20.approve(address(auction), 20);
        vm.expectEmit(true, true, true, true);
        emit Deposit(bidders[0].addr, 20);
        auction.deposit(20);
        assertEq(auction.balanceOf(bidders[0].addr), 20, "First balance");
        assertEq(
            erc20.balanceOf(bidders[0].addr),
            bidders[0].amount - 20,
            "First bidders[0].addr erc20 balance"
        );
        assertEq(erc20.balanceOf(address(auction)), 20, "First auction erc20 balance");

        // can deposit twice
        erc20.approve(address(auction), bidders[0].amount - 20);
        vm.expectEmit(true, true, true, true);
        emit Deposit(bidders[0].addr, bidders[0].amount - 20);
        auction.deposit(bidders[0].amount - 20);
        assertEq(auction.balanceOf(bidders[0].addr), bidders[0].amount, "Full first balance");
        assertEq(erc20.balanceOf(bidders[0].addr), 0, "Full first bidders[0].addr erc20 balance");
        assertEq(
            erc20.balanceOf(address(auction)),
            bidders[0].amount,
            "Full dirst auction erc20 balance"
        );
        vm.stopPrank();

        // can deposit different bidder, do it once per second for 2 rounds
        // to ensure that deposit can occur at any time
        vm.startPrank(bidders[1].addr);
        (, uint64 roundDurationSeconds, , ) = auction.roundTimingInfo();
        erc20.approve(address(auction), roundDurationSeconds * 3);
        for (uint256 i = 0; i < roundDurationSeconds * 3; i++) {
            vm.warp(block.timestamp + 1);
            vm.expectEmit(true, true, true, true);
            emit Deposit(bidders[1].addr, 1);
            auction.deposit(1);
            assertEq(auction.balanceOf(bidders[1].addr), i + 1, "Second balance");
            assertEq(
                erc20.balanceOf(bidders[1].addr),
                bidders[1].amount - i - 1,
                "Second bidders[1].addr erc20 balance"
            );
            assertEq(
                erc20.balanceOf(address(auction)),
                bidders[0].amount + i + 1,
                "Second auction erc20 balance"
            );
        }
        vm.stopPrank();
    }

    function testCurrentRound() public {
        (, IExpressLaneAuction auction) = deploy();
        vm.warp(1);
        assertEq(auction.currentRound(), 0);

        (uint64 offsetTimestampA, uint64 roundDurationSeconds, , ) = auction.roundTimingInfo();

        vm.warp(offsetTimestampA - 1);
        assertEq(auction.currentRound(), 0);

        for (uint256 i = 0; i < testRound; i++) {
            for (uint256 j = 0; j < roundDurationSeconds; j++) {
                vm.warp(block.timestamp + 1);
                assertEq(auction.currentRound(), i);
            }
        }
    }

    function testInitiateWithdrawal() public {
        (MockERC20 erc20, IExpressLaneAuction auction) = deployAndDeposit();
        uint256 curRound = auction.currentRound();

        vm.startPrank(beneficiary);
        // dont expect the beneficiary to have anything to withdraw
        vm.expectRevert(ZeroAmount.selector);
        auction.initiateWithdrawal();
        vm.stopPrank();

        vm.startPrank(bidders[0].addr);

        // 1. Withdraw once, then test it's not possible to withdraw in any future rounds
        vm.expectEmit(true, true, true, true);
        emit WithdrawalInitiated(bidders[0].addr, bidders[0].amount, curRound + 2);
        auction.initiateWithdrawal();
        assertEq(auction.currentRound(), curRound);
        assertEq(auction.balanceOf(bidders[0].addr), bidders[0].amount);
        assertEq(auction.withdrawableBalance(bidders[0].addr), 0);

        // round 1.5
        (, uint64 roundDurationSeconds, , ) = auction.roundTimingInfo();
        vm.warp(block.timestamp + roundDurationSeconds / 2);

        assertEq(auction.currentRound(), curRound);
        assertEq(auction.balanceOf(bidders[0].addr), bidders[0].amount);
        assertEq(auction.withdrawableBalance(bidders[0].addr), 0);

        vm.expectRevert(abi.encodeWithSelector(WithdrawalInProgress.selector));
        auction.initiateWithdrawal();

        // round 2
        vm.warp(block.timestamp + roundDurationSeconds / 2);

        assertEq(auction.currentRound(), curRound + 1);
        assertEq(auction.balanceOf(bidders[0].addr), bidders[0].amount);
        assertEq(auction.withdrawableBalance(bidders[0].addr), 0);

        vm.expectRevert(abi.encodeWithSelector(WithdrawalInProgress.selector));
        auction.initiateWithdrawal();

        // round 2.5
        vm.warp(block.timestamp + roundDurationSeconds / 2);
        assertEq(auction.currentRound(), curRound + 1);
        assertEq(auction.balanceOf(bidders[0].addr), bidders[0].amount);
        assertEq(auction.withdrawableBalance(bidders[0].addr), 0);

        // round 3
        vm.warp(block.timestamp + roundDurationSeconds / 2);
        assertEq(auction.currentRound(), curRound + 2);
        assertEq(auction.balanceOf(bidders[0].addr), 0);
        assertEq(auction.withdrawableBalance(bidders[0].addr), bidders[0].amount, "withdrawal 3");

        vm.expectRevert(abi.encodeWithSelector(WithdrawalInProgress.selector));
        auction.initiateWithdrawal();

        // round 3.5
        vm.warp(block.timestamp + roundDurationSeconds / 2);
        assertEq(auction.currentRound(), curRound + 2);
        assertEq(auction.balanceOf(bidders[0].addr), 0);
        assertEq(auction.withdrawableBalance(bidders[0].addr), bidders[0].amount);

        // round 4
        vm.warp(block.timestamp + roundDurationSeconds / 2);
        assertEq(auction.currentRound(), curRound + 3);
        assertEq(auction.balanceOf(bidders[0].addr), 0);
        assertEq(auction.withdrawableBalance(bidders[0].addr), bidders[0].amount);

        vm.expectRevert(abi.encodeWithSelector(WithdrawalInProgress.selector));
        auction.initiateWithdrawal();

        // finalize and initiate a new withdrawal
        auction.finalizeWithdrawal();
        // round 4.5
        vm.warp(block.timestamp + roundDurationSeconds / 2);
        assertEq(auction.currentRound(), curRound + 3);
        assertEq(auction.balanceOf(bidders[0].addr), 0);
        assertEq(auction.withdrawableBalance(bidders[0].addr), 0);

        vm.expectRevert(ZeroAmount.selector);
        auction.initiateWithdrawal();

        erc20.approve(address(auction), bidders[0].amount / 2);
        auction.deposit(bidders[0].amount / 2);
        auction.initiateWithdrawal();
        assertEq(auction.currentRound(), curRound + 3);
        assertEq(auction.balanceOf(bidders[0].addr), bidders[0].amount / 2);
        assertEq(auction.withdrawableBalance(bidders[0].addr), 0);

        // round 5
        vm.warp(block.timestamp + roundDurationSeconds / 2);
        assertEq(auction.currentRound(), curRound + 4);
        assertEq(auction.balanceOf(bidders[0].addr), bidders[0].amount / 2);
        assertEq(auction.withdrawableBalance(bidders[0].addr), 0);

        // round 6
        vm.warp(block.timestamp + roundDurationSeconds);
        assertEq(auction.currentRound(), curRound + 5);
        assertEq(auction.balanceOf(bidders[0].addr), 0);
        assertEq(auction.withdrawableBalance(bidders[0].addr), bidders[0].amount / 2);
        auction.finalizeWithdrawal();
        assertEq(auction.currentRound(), curRound + 5);
        assertEq(auction.balanceOf(bidders[0].addr), 0);
        assertEq(auction.withdrawableBalance(bidders[0].addr), 0);

        // round 7
        vm.stopPrank();
    }

    function testFinalizeWithdrawal() public {
        (MockERC20 erc20, IExpressLaneAuction auction) = deployAndDeposit();
        uint256 curRound = auction.currentRound();

        assertEq(auction.currentRound(), curRound);
        assertEq(auction.balanceOf(bidders[0].addr), bidders[0].amount);
        assertEq(auction.withdrawableBalance(bidders[0].addr), 0);

        // finalize withdrawal tests
        vm.startPrank(bidders[0].addr);
        vm.expectRevert(abi.encodeWithSelector(NothingToWithdraw.selector));
        auction.finalizeWithdrawal();

        auction.initiateWithdrawal();

        assertEq(auction.currentRound(), curRound);
        assertEq(auction.balanceOf(bidders[0].addr), bidders[0].amount);
        assertEq(auction.withdrawableBalance(bidders[0].addr), 0);

        // expect revert
        vm.expectRevert(abi.encodeWithSelector(NothingToWithdraw.selector));
        auction.finalizeWithdrawal();

        (, uint64 roundDurationSeconds, , ) = auction.roundTimingInfo();
        vm.warp(block.timestamp + roundDurationSeconds);

        assertEq(auction.currentRound(), curRound + 1);
        assertEq(auction.balanceOf(bidders[0].addr), bidders[0].amount);
        assertEq(auction.withdrawableBalance(bidders[0].addr), 0);

        // expect revert
        vm.expectRevert(abi.encodeWithSelector(NothingToWithdraw.selector));
        auction.finalizeWithdrawal();

        vm.warp(block.timestamp + roundDurationSeconds);

        assertEq(auction.currentRound(), curRound + 2);
        assertEq(auction.balanceOf(bidders[0].addr), 0);
        assertEq(auction.withdrawableBalance(bidders[0].addr), bidders[0].amount);

        // expect emit
        uint256 bidderErc20BalBefore = erc20.balanceOf(bidders[0].addr);
        uint256 auctionErc20BalBefore = erc20.balanceOf(address(auction));
        vm.expectEmit(true, true, true, true);
        emit WithdrawalFinalized(bidders[0].addr, bidders[0].amount);
        auction.finalizeWithdrawal();

        assertEq(auction.currentRound(), curRound + 2, "round end");
        assertEq(auction.balanceOf(bidders[0].addr), 0, "balance end");
        assertEq(auction.withdrawableBalance(bidders[0].addr), 0, "withdrawable balance end");
        uint256 bidderErc20BalAfter = erc20.balanceOf(bidders[0].addr);
        uint256 auctionErc20BalAfter = erc20.balanceOf(address(auction));
        assertEq(bidderErc20BalAfter, bidderErc20BalBefore + bidders[0].amount, "balance after");
        assertEq(
            auctionErc20BalAfter,
            auctionErc20BalBefore - bidders[0].amount,
            "auction balance after"
        );

        // expect revert
        vm.expectRevert(abi.encodeWithSelector(NothingToWithdraw.selector));
        auction.finalizeWithdrawal();

        vm.stopPrank();
    }

    function testFinalizeLateWithdrawal() public {
        (MockERC20 erc20, IExpressLaneAuction auction) = deployAndDeposit();
        uint256 curRound = auction.currentRound();

        assertEq(auction.currentRound(), curRound);
        assertEq(auction.balanceOf(bidders[0].addr), bidders[0].amount);
        assertEq(auction.withdrawableBalance(bidders[0].addr), 0);

        // finalize withdrawal tests
        vm.startPrank(bidders[0].addr);

        auction.initiateWithdrawal();

        (, uint64 roundDurationSeconds, , ) = auction.roundTimingInfo();
        vm.warp(block.timestamp + roundDurationSeconds * 5);

        assertEq(auction.currentRound(), curRound + 5);
        assertEq(auction.balanceOf(bidders[0].addr), 0);
        assertEq(auction.withdrawableBalance(bidders[0].addr), bidders[0].amount);

        // expect emit
        uint256 bidderErc20BalBefore = erc20.balanceOf(bidders[0].addr);
        uint256 auctionErc20BalBefore = erc20.balanceOf(address(auction));
        vm.expectEmit(true, true, true, true);
        emit WithdrawalFinalized(bidders[0].addr, bidders[0].amount);
        auction.finalizeWithdrawal();

        assertEq(auction.currentRound(), curRound + 5);
        assertEq(auction.balanceOf(bidders[0].addr), 0);
        assertEq(auction.withdrawableBalance(bidders[0].addr), 0);
        uint256 bidderErc20BalAfter = erc20.balanceOf(bidders[0].addr);
        uint256 auctionErc20BalAfter = erc20.balanceOf(address(auction));
        assertEq(bidderErc20BalAfter, bidderErc20BalBefore + bidders[0].amount);
        assertEq(auctionErc20BalAfter, auctionErc20BalBefore - bidders[0].amount);

        vm.stopPrank();
    }

    function sign(uint256 privKey, bytes32 h) internal pure returns (bytes memory) {
        (uint8 v, bytes32 r, bytes32 s) = vm.sign(privKey, h);
        return abi.encodePacked(r, s, v);
    }

    struct ResolveSetup {
        MockERC20 erc20;
        IExpressLaneAuction auction;
        Bid bid0;
        Bid bid1;
        bytes32 h0;
        bytes32 h1;
        uint64 biddingForRound;
    }

    function deployDepositAndBids() public returns (ResolveSetup memory) {
        (MockERC20 erc20, IExpressLaneAuction auction) = deployAndDeposit();
        uint64 biddingForRound = auction.currentRound() + 1;

        bytes32 h0 = auction
            .getBidBytes(biddingForRound, bidders[0].amount / 2, bidders[0].elc)
            .toEthSignedMessageHash();
        Bid memory bid0 = Bid({
            amount: bidders[0].amount / 2,
            expressLaneController: bidders[0].elc,
            signature: sign(bidders[0].privKey, h0)
        });
        bytes32 h1 = auction
            .getBidBytes(biddingForRound, bidders[1].amount / 2, bidders[1].elc)
            .toEthSignedMessageHash();
        Bid memory bid1 = Bid({
            amount: bidders[1].amount / 2,
            expressLaneController: bidders[1].elc,
            signature: sign(bidders[1].privKey, h1)
        });

        (, uint64 roundDurationSeconds, uint64 auctionClosingSeconds, ) = auction.roundTimingInfo();

        vm.warp(block.timestamp + roundDurationSeconds - auctionClosingSeconds);

        vm.startPrank(auctioneer);

        return
            ResolveSetup({
                erc20: erc20,
                auction: auction,
                bid0: bid0,
                bid1: bid1,
                h0: h0,
                h1: h1,
                biddingForRound: biddingForRound
            });
    }

    function testGetBidBytes() public {
        (, IExpressLaneAuction auction) = deployAndDeposit();
        uint64 biddingForRound = auction.currentRound() + 1;
        bytes memory b0 = auction.getBidBytes(
            biddingForRound,
            bidders[0].amount / 2,
            bidders[0].elc
        );
        assertEq(b0.length, 144);
    }

    function testFlushBeneficiaryBalance() public {
        ResolveSetup memory rs = deployDepositAndBids();
        vm.stopPrank();

        vm.expectRevert(ZeroAmount.selector);
        rs.auction.flushBeneficiaryBalance();

        vm.prank(auctioneer);
        rs.auction.resolveMultiBidAuction(rs.bid1, rs.bid0);

        assertFalse(rs.auction.beneficiaryBalance() == 0, "bal before");
        uint256 auctionBalanceBefore = rs.erc20.balanceOf(address(rs.auction));
        uint256 beneficiaryBalanceBefore = rs.erc20.balanceOf(rs.auction.beneficiary());

        // any random address should be able to call this
        vm.prank(vm.addr(34567890));
        rs.auction.flushBeneficiaryBalance();

        uint256 auctionBalanceAfter = rs.erc20.balanceOf(address(rs.auction));
        uint256 beneficiaryBalanceAfter = rs.erc20.balanceOf(rs.auction.beneficiary());
        assertTrue(rs.auction.beneficiaryBalance() == 0, "bal after");
        assertEq(beneficiaryBalanceAfter - beneficiaryBalanceBefore, rs.bid0.amount);
        assertEq(auctionBalanceBefore - auctionBalanceAfter, rs.bid0.amount);

        // cannot flush twice
        vm.expectRevert(ZeroAmount.selector);
        rs.auction.flushBeneficiaryBalance();
    }

    function testCannotResolveNotAuctioneer() public {
        ResolveSetup memory rs = deployDepositAndBids();
        vm.stopPrank();

        bytes memory revertString = abi.encodePacked(
            "AccessControl: account ",
            Strings.toHexString(uint160(bidders[3].addr), 20),
            " is missing role ",
            Strings.toHexString(uint256(rs.auction.AUCTIONEER_ROLE()), 32)
        );

        vm.startPrank(bidders[3].addr);
        vm.expectRevert(revertString);
        rs.auction.resolveMultiBidAuction(rs.bid1, rs.bid0);
        vm.stopPrank();

        vm.startPrank(bidders[3].addr);
        vm.expectRevert(revertString);
        rs.auction.resolveSingleBidAuction(rs.bid0);
        vm.stopPrank();
    }

    function testCannotResolveSamePerson() public {
        ResolveSetup memory rs = deployDepositAndBids();

        rs.bid0.signature = sign(bidders[1].privKey, rs.h0);

        vm.expectRevert(SameBidder.selector);
        rs.auction.resolveMultiBidAuction(rs.bid1, rs.bid0);
    }

    function testCannotResolveBidWrongOrder() public {
        ResolveSetup memory rs = deployDepositAndBids();
        vm.expectRevert(BidsWrongOrder.selector);
        rs.auction.resolveMultiBidAuction(rs.bid0, rs.bid1);
    }

    function testCannotResolveTieBidWrongOrder() public {
        ResolveSetup memory rs = deployDepositAndBids();

        // bid1.amount == bid0.amount
        bytes32 h1 = rs
            .auction
            .getBidBytes(rs.biddingForRound, bidders[0].amount / 2, bidders[0].elc)
            .toEthSignedMessageHash();
        Bid memory bid1 = Bid({
            amount: bidders[0].amount / 2,
            expressLaneController: bidders[0].elc,
            signature: sign(bidders[1].privKey, h1)
        });

        vm.expectRevert(TieBidsWrongOrder.selector);
        rs.auction.resolveMultiBidAuction(bid1, rs.bid0);

        // success now with the same price
        rs.auction.resolveMultiBidAuction(rs.bid0, bid1);
    }

    function testCannotResolveReserveNotMet() public {
        ResolveSetup memory rs = deployDepositAndBids();

        bytes32 h0 = rs
            .auction
            .getBidBytes(rs.biddingForRound, minReservePrice - 1, bidders[0].elc)
            .toEthSignedMessageHash();
        Bid memory bid0 = Bid({
            amount: minReservePrice - 1,
            expressLaneController: bidders[0].elc,
            signature: sign(bidders[0].privKey, h0)
        });

        vm.expectRevert(
            abi.encodeWithSelector(
                ReservePriceNotMet.selector,
                minReservePrice - 1,
                minReservePrice
            )
        );
        rs.auction.resolveMultiBidAuction(rs.bid1, bid0);

        vm.expectRevert(
            abi.encodeWithSelector(
                ReservePriceNotMet.selector,
                minReservePrice - 1,
                minReservePrice
            )
        );
        rs.auction.resolveSingleBidAuction(bid0);
    }

    function testCannotResolveInsufficientFunds() public {
        ResolveSetup memory rs = deployDepositAndBids();

        bytes32 h1 = rs
            .auction
            .getBidBytes(rs.biddingForRound, bidders[1].amount * 2, bidders[1].elc)
            .toEthSignedMessageHash();
        Bid memory bid1 = Bid({
            amount: bidders[1].amount * 2,
            expressLaneController: bidders[1].elc,
            signature: sign(bidders[1].privKey, h1)
        });

        vm.expectRevert(
            abi.encodeWithSelector(
                InsufficientBalanceAcc.selector,
                bidders[1].addr,
                bidders[1].amount * 2,
                bidders[1].amount
            )
        );
        rs.auction.resolveMultiBidAuction(bid1, rs.bid0);

        bytes32 h0 = rs
            .auction
            .getBidBytes(rs.biddingForRound, (bidders[0].amount * 3) / 2, bidders[0].elc)
            .toEthSignedMessageHash();
        Bid memory bid0 = Bid({
            amount: (bidders[0].amount * 3) / 2,
            expressLaneController: bidders[0].elc,
            signature: sign(bidders[0].privKey, h0)
        });

        vm.expectRevert(
            abi.encodeWithSelector(
                InsufficientBalanceAcc.selector,
                bidders[0].addr,
                (bidders[0].amount * 3) / 2,
                bidders[0].amount
            )
        );
        rs.auction.resolveMultiBidAuction(rs.bid1, bid0);

        vm.expectRevert(
            abi.encodeWithSelector(
                InsufficientBalanceAcc.selector,
                bidders[1].addr,
                bidders[1].amount * 2,
                bidders[1].amount
            )
        );
        rs.auction.resolveSingleBidAuction(bid1);
    }

    function testCannotResolveWrongDomain() public {
        ResolveSetup memory rs = deployDepositAndBids();

        bytes32 h1 = abi
            .encodePacked(
                keccak256("wrong_domain"),
                block.chainid,
                address(rs.auction),
                rs.biddingForRound,
                bidders[1].amount / 2,
                bidders[1].elc
            )
            .toEthSignedMessageHash();

        Bid memory bid1 = Bid({
            amount: bidders[1].amount / 2,
            expressLaneController: bidders[1].elc,
            signature: sign(bidders[1].privKey, h1)
        });
        bytes memory correctH1 = abi.encodePacked(
            rs.auction.BID_DOMAIN(),
            block.chainid,
            address(rs.auction),
            rs.biddingForRound,
            bidders[1].amount / 2,
            bidders[1].elc
        );
        address wrongBidder1 = correctH1.toEthSignedMessageHash().recover(bid1.signature);

        // wrong domain means wrong hash means wrong recovered address
        vm.expectRevert(
            abi.encodeWithSelector(
                InsufficientBalanceAcc.selector,
                wrongBidder1,
                bidders[1].amount / 2,
                0
            )
        );
        rs.auction.resolveMultiBidAuction(bid1, rs.bid0);

        bytes32 h0 = abi
            .encodePacked(
                keccak256("wrong_domain"),
                block.chainid,
                address(rs.auction),
                rs.biddingForRound,
                bidders[0].amount / 2,
                bidders[0].elc
            )
            .toEthSignedMessageHash();

        Bid memory bid0 = Bid({
            amount: bidders[0].amount / 2,
            expressLaneController: bidders[0].elc,
            signature: sign(bidders[0].privKey, h0)
        });
        bytes memory correctH0 = abi.encodePacked(
            rs.auction.BID_DOMAIN(),
            block.chainid,
            address(rs.auction),
            rs.biddingForRound,
            bidders[0].amount / 2,
            bidders[0].elc
        );

        address wrongBidder0 = correctH0.toEthSignedMessageHash().recover(bid0.signature);

        vm.expectRevert(
            abi.encodeWithSelector(
                InsufficientBalanceAcc.selector,
                wrongBidder0,
                bidders[0].amount / 2,
                0
            )
        );
        rs.auction.resolveMultiBidAuction(rs.bid1, bid0);

        vm.expectRevert(
            abi.encodeWithSelector(
                InsufficientBalanceAcc.selector,
                wrongBidder1,
                bidders[1].amount / 2,
                0
            )
        );
        rs.auction.resolveSingleBidAuction(bid1);
    }

    function testCannotResolveWrongChain() public {
        ResolveSetup memory rs = deployDepositAndBids();

        bytes32 h1 = abi
            .encodePacked(
                rs.auction.BID_DOMAIN(),
                block.chainid * 137,
                address(rs.auction),
                rs.biddingForRound,
                bidders[1].amount / 2,
                bidders[1].elc
            )
            .toEthSignedMessageHash();

        Bid memory bid1 = Bid({
            amount: bidders[1].amount / 2,
            expressLaneController: bidders[1].elc,
            signature: sign(bidders[1].privKey, h1)
        });
        bytes memory correctH1 = abi.encodePacked(
            rs.auction.BID_DOMAIN(),
            block.chainid,
            address(rs.auction),
            rs.biddingForRound,
            bidders[1].amount / 2,
            bidders[1].elc
        );
        address wrongBidder1 = correctH1.toEthSignedMessageHash().recover(bid1.signature);

        // wrong chain means wrong hash means wrong address
        vm.expectRevert(
            abi.encodeWithSelector(
                InsufficientBalanceAcc.selector,
                wrongBidder1,
                bidders[1].amount / 2,
                0
            )
        );
        rs.auction.resolveMultiBidAuction(bid1, rs.bid0);

        bytes32 h0 = abi
            .encodePacked(
                rs.auction.BID_DOMAIN(),
                block.chainid * 137,
                address(rs.auction),
                rs.biddingForRound,
                bidders[0].amount / 2,
                bidders[0].elc
            )
            .toEthSignedMessageHash();

        Bid memory bid0 = Bid({
            amount: bidders[0].amount / 2,
            expressLaneController: bidders[0].elc,
            signature: sign(bidders[0].privKey, h0)
        });
        bytes memory correctH0 = abi.encodePacked(
            rs.auction.BID_DOMAIN(),
            block.chainid,
            address(rs.auction),
            rs.biddingForRound,
            bidders[0].amount / 2,
            bidders[0].elc
        );

        address wrongBidder0 = correctH0.toEthSignedMessageHash().recover(bid0.signature);

        // wrong chain means wrong hash means wrong address
        vm.expectRevert(
            abi.encodeWithSelector(
                InsufficientBalanceAcc.selector,
                wrongBidder0,
                bidders[0].amount / 2,
                0
            )
        );
        rs.auction.resolveMultiBidAuction(rs.bid1, bid0);

        // wrong chain means wrong hash means wrong address
        vm.expectRevert(
            abi.encodeWithSelector(
                InsufficientBalanceAcc.selector,
                wrongBidder1,
                bidders[1].amount / 2,
                0
            )
        );
        rs.auction.resolveSingleBidAuction(bid1);
    }

    function testCannotResolveWrongContract() public {
        ResolveSetup memory rs = deployDepositAndBids();

        bytes32 h1 = abi
            .encodePacked(
                rs.auction.BID_DOMAIN(),
                block.chainid,
                bidders[3].addr,
                rs.biddingForRound,
                bidders[1].amount / 2,
                bidders[1].elc
            )
            .toEthSignedMessageHash();
        Bid memory bid1 = Bid({
            amount: bidders[1].amount / 2,
            expressLaneController: bidders[1].elc,
            signature: sign(bidders[1].privKey, h1)
        });
        bytes memory correctH1 = abi.encodePacked(
            rs.auction.BID_DOMAIN(),
            block.chainid,
            address(rs.auction),
            rs.biddingForRound,
            bidders[1].amount / 2,
            bidders[1].elc
        );
        address wrongBidder1 = correctH1.toEthSignedMessageHash().recover(bid1.signature);

        // wrong chain means wrong hash means wrong address
        vm.expectRevert(
            abi.encodeWithSelector(
                InsufficientBalanceAcc.selector,
                wrongBidder1,
                bidders[1].amount / 2,
                0
            )
        );
        rs.auction.resolveMultiBidAuction(bid1, rs.bid0);

        bytes32 h0 = abi
            .encodePacked(
                rs.auction.BID_DOMAIN(),
                block.chainid,
                bidders[3].addr,
                rs.biddingForRound,
                bidders[0].amount / 2,
                bidders[0].elc
            )
            .toEthSignedMessageHash();
        Bid memory bid0 = Bid({
            amount: bidders[0].amount / 2,
            expressLaneController: bidders[0].elc,
            signature: sign(bidders[0].privKey, h0)
        });
        bytes memory correctH0 = abi.encodePacked(
            rs.auction.BID_DOMAIN(),
            block.chainid,
            address(rs.auction),
            rs.biddingForRound,
            bidders[0].amount / 2,
            bidders[0].elc
        );
        address wrongBidder0 = correctH0.toEthSignedMessageHash().recover(bid0.signature);

        // wrong chain means wrong hash means wrong address
        vm.expectRevert(
            abi.encodeWithSelector(
                InsufficientBalanceAcc.selector,
                wrongBidder0,
                bidders[0].amount / 2,
                0
            )
        );
        rs.auction.resolveMultiBidAuction(rs.bid1, bid0);

        // wrong chain means wrong hash means wrong address
        vm.expectRevert(
            abi.encodeWithSelector(
                InsufficientBalanceAcc.selector,
                wrongBidder0,
                bidders[0].amount / 2,
                0
            )
        );
        rs.auction.resolveSingleBidAuction(bid0);
    }

    error ECDSAInvalidSignature();

    function testCannotResolveWrongSig() public {
        ResolveSetup memory rs = deployDepositAndBids();

        bytes32 h1 = keccak256(
            abi.encodePacked(
                rs.auction.BID_DOMAIN(),
                block.chainid,
                address(rs.auction),
                rs.biddingForRound,
                bidders[1].amount / 2,
                bidders[1].elc
            )
        );
        (, bytes32 r2, bytes32 s2) = vm.sign(bidders[1].privKey, h1);
        uint8 badV = 17;
        Bid memory bid1 = Bid({
            amount: bidders[1].amount / 2,
            expressLaneController: bidders[1].elc,
            signature: abi.encodePacked(r2, s2, badV)
        });

        // bad v means invalid sig
        // vm.expectRevert(ECDSAInvalidSignature.selector);
        vm.expectRevert(abi.encodePacked("ECDSA: invalid signature 'v' value"));
        rs.auction.resolveMultiBidAuction(bid1, rs.bid0);

        bytes32 h0 = keccak256(
            abi.encodePacked(
                rs.auction.BID_DOMAIN(),
                block.chainid,
                address(rs.auction),
                rs.biddingForRound,
                bidders[0].amount / 2,
                bidders[0].elc
            )
        );
        (, bytes32 r1, bytes32 s1) = vm.sign(bidders[0].privKey, h0);
        Bid memory bid0 = Bid({
            amount: bidders[0].amount / 2,
            expressLaneController: bidders[0].elc,
            signature: abi.encodePacked(r1, s1, badV)
        });

        // bad v means invalid sig
        // vm.expectRevert(ECDSAInvalidSignature.selector);
        vm.expectRevert(abi.encodePacked("ECDSA: invalid signature 'v' value"));
        rs.auction.resolveMultiBidAuction(rs.bid1, bid0);

        // bad v means invalid sig
        // vm.expectRevert(ECDSAInvalidSignature.selector);
        vm.expectRevert(abi.encodePacked("ECDSA: invalid signature 'v' value"));
        rs.auction.resolveSingleBidAuction(bid0);
    }

    function testCannotResolveBeforeRoundCloses() public {
        ResolveSetup memory rs = deployDepositAndBids();
        assertEq(rs.auction.isAuctionRoundClosed(), true, "Auction round not closed");

        vm.warp(block.timestamp - 1);

        // rewind to open the auction
        assertEq(rs.auction.isAuctionRoundClosed(), false, "Auction round not open");

        vm.expectRevert(abi.encodeWithSelector(AuctionNotClosed.selector));
        rs.auction.resolveMultiBidAuction(rs.bid1, rs.bid0);

        vm.expectRevert(abi.encodeWithSelector(AuctionNotClosed.selector));
        rs.auction.resolveSingleBidAuction(rs.bid1);

        // go forward again to close again
        vm.warp(block.timestamp + 1);
        assertEq(rs.auction.isAuctionRoundClosed(), true, "Auction round not closed");
        rs.auction.resolveMultiBidAuction(rs.bid1, rs.bid0);
    }

    function checkResolvedRounds(
        IExpressLaneAuction auction,
        ELCRound memory expected0,
        ELCRound memory expected1
    ) internal {
        (ELCRound memory actual0, ELCRound memory actual1) = auction.resolvedRounds();
        assertEq(actual0.expressLaneController, expected0.expressLaneController, "0 elc");
        assertEq(actual0.round, expected0.round, "0 round");
        assertEq(actual1.expressLaneController, expected1.expressLaneController, "1 elc");
        assertEq(actual1.round, expected1.round, "1 round");
    }

    function testResolveMultiBidAuction() public {
        ResolveSetup memory rs = deployDepositAndBids();
        uint64 biddingForRound = rs.auction.currentRound() + 1;
        (, uint64 roundDurationSeconds, uint64 auctionClosingSeconds, ) = rs
            .auction
            .roundTimingInfo();
        uint256 auctionBalanceBefore = rs.erc20.balanceOf(address(rs.auction));

        vm.expectEmit(true, true, true, true);
        emit SetExpressLaneController(
            biddingForRound,
            address(0),
            bidders[1].elc,
            uint64(block.timestamp + auctionClosingSeconds),
            uint64(block.timestamp + auctionClosingSeconds + roundDurationSeconds - 1)
        );
        vm.expectEmit(true, true, true, true);
        emit AuctionResolved(
            true,
            biddingForRound,
            bidders[1].addr,
            bidders[1].elc,
            bidders[1].amount / 2,
            bidders[0].amount / 2,
            uint64(block.timestamp + auctionClosingSeconds),
            uint64(block.timestamp + auctionClosingSeconds + roundDurationSeconds - 1)
        );
        rs.auction.resolveMultiBidAuction(rs.bid1, rs.bid0);

        // firstPriceBidder (bidders[1].addr) pays the price of the second price bidder (bidders[0].addr)
        assertEq(rs.auction.balanceOf(bidders[1].addr), bidders[1].amount - bidders[0].amount / 2);
        assertEq(rs.auction.balanceOf(bidders[0].addr), bidders[0].amount);
        assertEq(rs.auction.beneficiaryBalance(), bidders[0].amount / 2);
        assertEq(rs.erc20.balanceOf(address(rs.auction)), auctionBalanceBefore);
        ELCRound memory expected0 = ELCRound(rs.bid1.expressLaneController, biddingForRound);
        checkResolvedRounds(rs.auction, expected0, ELCRound(address(0), 0));

        // cannot resolve same bid
        vm.expectRevert(abi.encodeWithSelector(RoundAlreadyResolved.selector, biddingForRound));
        rs.auction.resolveMultiBidAuction(rs.bid1, rs.bid0);

        // cannot resolve other bids for the same round
        Bid[2] memory bid34;
        bid34[0] = Bid({
            amount: bidders[2].amount / 4,
            expressLaneController: bidders[2].elc,
            signature: sign(
                bidders[2].privKey,
                rs
                    .auction
                    .getBidBytes(biddingForRound, bidders[2].amount / 4, bidders[2].elc)
                    .toEthSignedMessageHash()
            )
        });
        bid34[1] = Bid({
            amount: bidders[3].amount / 4,
            expressLaneController: bidders[3].elc,
            signature: sign(
                bidders[3].privKey,
                rs
                    .auction
                    .getBidBytes(biddingForRound, bidders[3].amount / 4, bidders[3].elc)
                    .toEthSignedMessageHash()
            )
        });

        vm.expectRevert(abi.encodeWithSelector(RoundAlreadyResolved.selector, biddingForRound));
        rs.auction.resolveMultiBidAuction(bid34[1], bid34[0]);

        vm.warp(block.timestamp + roundDurationSeconds);

        // since we're now on the next round the bid hash will be incorrect
        // and the signature will return an unexpected address, which will have no balance
        vm.expectRevert(
            abi.encodeWithSelector(
                InsufficientBalanceAcc.selector,
                rs
                    .auction
                    .getBidBytes(
                        rs.auction.currentRound() + 1,
                        bidders[3].amount / 4,
                        bidders[3].elc
                    )
                    .toEthSignedMessageHash()
                    .recover(bid34[1].signature),
                bidders[3].amount / 4,
                0
            )
        );
        rs.auction.resolveMultiBidAuction(bid34[1], bid34[0]);

        // successful resolution with correct round
        biddingForRound = rs.auction.currentRound() + 1;
        bid34[0] = Bid({
            amount: bidders[2].amount / 4,
            expressLaneController: bidders[2].elc,
            signature: sign(
                bidders[2].privKey,
                rs
                    .auction
                    .getBidBytes(biddingForRound, bidders[2].amount / 4, bidders[2].elc)
                    .toEthSignedMessageHash()
            )
        });
        bid34[1] = Bid({
            amount: bidders[3].amount / 4,
            expressLaneController: bidders[3].elc,
            signature: sign(
                bidders[3].privKey,
                rs
                    .auction
                    .getBidBytes(biddingForRound, bidders[3].amount / 4, bidders[3].elc)
                    .toEthSignedMessageHash()
            )
        });

        auctionBalanceBefore = rs.erc20.balanceOf(address(rs.auction));
        uint256 beneficiaryBalanceBefore = rs.auction.beneficiaryBalance();

        vm.expectEmit(true, true, true, true);
        emit SetExpressLaneController(
            biddingForRound,
            address(0),
            bidders[3].elc,
            uint64(block.timestamp + auctionClosingSeconds),
            uint64(block.timestamp + auctionClosingSeconds + roundDurationSeconds - 1)
        );
        vm.expectEmit(true, true, true, true);
        emit AuctionResolved(
            true,
            biddingForRound,
            bidders[3].addr,
            bidders[3].elc,
            bidders[3].amount / 4,
            bidders[2].amount / 4,
            uint64(block.timestamp + auctionClosingSeconds),
            uint64(block.timestamp + auctionClosingSeconds + roundDurationSeconds - 1)
        );
        rs.auction.resolveMultiBidAuction(bid34[1], bid34[0]);

        assertEq(
            rs.auction.balanceOf(bidders[3].addr),
            bidders[3].amount - bidders[2].amount / 4,
            "bidders[3].addr balance"
        );
        assertEq(
            rs.auction.balanceOf(bidders[2].addr),
            bidders[2].amount,
            "bidders[2].addr balance"
        );
        assertEq(
            rs.auction.beneficiaryBalance() - beneficiaryBalanceBefore,
            bidders[2].amount / 4,
            "beneficiary balance"
        );
        assertEq(rs.erc20.balanceOf(address(rs.auction)), auctionBalanceBefore, "auction balance");
        checkResolvedRounds(
            rs.auction,
            ELCRound(bid34[1].expressLaneController, biddingForRound),
            expected0
        );

        vm.stopPrank();
    }

    function testResolveMultiBidAuctionWithdrawalInitiated() public {
        ResolveSetup memory rs = deployDepositAndBids();
        vm.stopPrank();

        // go back and initiate a withdrawal
        vm.warp(block.timestamp - 1);

        vm.prank(bidders[0].addr);
        rs.auction.initiateWithdrawal();

        vm.prank(bidders[1].addr);
        rs.auction.initiateWithdrawal();

        vm.warp(block.timestamp + 1);

        vm.prank(auctioneer);
        rs.auction.resolveMultiBidAuction(rs.bid1, rs.bid0);
    }

    function testResolveMultiBidAuctionWithdrawalInitiatedRoundPlusOne() public {
        ResolveSetup memory rs = deployDepositAndBids();
        vm.stopPrank();

        // go back and initiate a withdrawal
        (, uint64 roundDurationSeconds, , ) = rs.auction.roundTimingInfo();
        vm.warp(block.timestamp - 1 - roundDurationSeconds);

        vm.prank(bidders[0].addr);
        rs.auction.initiateWithdrawal();

        vm.prank(bidders[1].addr);
        rs.auction.initiateWithdrawal();

        vm.warp(block.timestamp + 1 + roundDurationSeconds);

        vm.prank(auctioneer);
        rs.auction.resolveMultiBidAuction(rs.bid1, rs.bid0);
    }

    function testResolveMultiBidAuctionWithdrawalInitiatedRoundPlusTwoSecondPrice() public {
        ResolveSetup memory rs = deployDepositAndBids();
        vm.stopPrank();

        // go back and initiate a withdrawal
        (, uint64 roundDurationSeconds, , ) = rs.auction.roundTimingInfo();
        vm.warp(block.timestamp - 1 - roundDurationSeconds * 2);

        vm.prank(bidders[0].addr);
        rs.auction.initiateWithdrawal();

        vm.warp(block.timestamp + 1 + roundDurationSeconds * 2);

        vm.prank(auctioneer);
        vm.expectRevert(
            abi.encodeWithSelector(
                InsufficientBalanceAcc.selector,
                bidders[0].addr,
                rs.bid0.amount,
                0
            )
        );
        rs.auction.resolveMultiBidAuction(rs.bid1, rs.bid0);
    }

    function testResolveMultiBidAuctionWithdrawalInitiatedRoundPlusTwoFirstPrice() public {
        ResolveSetup memory rs = deployDepositAndBids();
        vm.stopPrank();

        // go back and initiate a withdrawal
        (, uint64 roundDurationSeconds, , ) = rs.auction.roundTimingInfo();
        vm.warp(block.timestamp - 1 - roundDurationSeconds * 2);

        vm.prank(bidders[1].addr);
        rs.auction.initiateWithdrawal();

        vm.warp(block.timestamp + 1 + roundDurationSeconds * 2);

        vm.prank(auctioneer);
        vm.expectRevert(
            abi.encodeWithSelector(
                InsufficientBalanceAcc.selector,
                bidders[1].addr,
                rs.bid1.amount,
                0
            )
        );
        rs.auction.resolveMultiBidAuction(rs.bid1, rs.bid0);
    }

    function testResolveSingleBidAuction() public {
        ResolveSetup memory rs = deployDepositAndBids();
        uint64 biddingForRound = rs.auction.currentRound() + 1;
        (, uint64 roundDurationSeconds, uint64 auctionClosingSeconds, ) = rs
            .auction
            .roundTimingInfo();

        uint256 auctionBalanceBefore = rs.erc20.balanceOf(address(rs.auction));

        vm.expectEmit(true, true, true, true);
        emit SetExpressLaneController(
            biddingForRound,
            address(0),
            bidders[1].elc,
            uint64(block.timestamp + auctionClosingSeconds),
            uint64(block.timestamp + auctionClosingSeconds + roundDurationSeconds - 1)
        );
        vm.expectEmit(true, true, true, true);
        emit AuctionResolved(
            false,
            biddingForRound,
            bidders[1].addr,
            bidders[1].elc,
            bidders[1].amount / 2,
            minReservePrice,
            uint64(block.timestamp + auctionClosingSeconds),
            uint64(block.timestamp + auctionClosingSeconds + roundDurationSeconds - 1)
        );
        rs.auction.resolveSingleBidAuction(rs.bid1);

        // firstPriceBidder (bidders[1].addr) pays the reserve price
        assertEq(rs.auction.balanceOf(bidders[1].addr), bidders[1].amount - minReservePrice);
        assertEq(rs.auction.balanceOf(bidders[0].addr), bidders[0].amount);
        assertEq(rs.auction.beneficiaryBalance(), minReservePrice);
        assertEq(rs.erc20.balanceOf(address(rs.auction)), auctionBalanceBefore);
        ELCRound memory expected0 = ELCRound(rs.bid1.expressLaneController, biddingForRound);
        checkResolvedRounds(rs.auction, expected0, ELCRound(address(0), 0));
    }

    function testCanSetReservePrice() public {
        ResolveSetup memory rs = deployDepositAndBids();
        // start of the test round
        (
            uint64 offsetTimestampA,
            uint64 roundDurationSeconds,
            uint64 auctionClosingSeconds,
            uint64 reserveSubmissionSeconds
        ) = rs.auction.roundTimingInfo();
        vm.warp(offsetTimestampA + roundDurationSeconds * testRound);
        vm.stopPrank();

        assertEq(rs.auction.reservePrice(), minReservePrice, "before reserve price");

        // missing the correct role
        bytes memory revertString = abi.encodePacked(
            "AccessControl: account ",
            Strings.toHexString(uint160(address(this)), 20),
            " is missing role ",
            Strings.toHexString(uint256(rs.auction.RESERVE_SETTER_ROLE()), 32)
        );
        vm.expectRevert(revertString);
        rs.auction.setReservePrice(minReservePrice + 1);

        // too low
        vm.prank(reservePriceSetter);
        vm.expectRevert(
            abi.encodeWithSelector(
                ReservePriceTooLow.selector,
                minReservePrice - 1,
                minReservePrice
            )
        );
        rs.auction.setReservePrice(minReservePrice - 1);

        // before blackout
        vm.prank(reservePriceSetter);
        vm.expectEmit(true, true, true, true);
        emit SetReservePrice(minReservePrice, minReservePrice);
        rs.auction.setReservePrice(minReservePrice);
        assertEq(rs.auction.reservePrice(), minReservePrice);
        vm.prank(reservePriceSetter);
        vm.expectEmit(true, true, true, true);
        emit SetReservePrice(minReservePrice, minReservePrice + 1);
        rs.auction.setReservePrice(minReservePrice + 1);
        assertEq(rs.auction.reservePrice(), minReservePrice + 1);

        // during blackout
        vm.warp(
            offsetTimestamp +
                roundDurationSeconds *
                (testRound + 1) -
                auctionClosingSeconds -
                reserveSubmissionSeconds
        );

        vm.prank(reservePriceSetter);
        vm.expectRevert(abi.encodeWithSelector(ReserveBlackout.selector));
        rs.auction.setReservePrice(minReservePrice);

        vm.warp(offsetTimestamp + roundDurationSeconds * (testRound + 1) - auctionClosingSeconds);

        vm.prank(reservePriceSetter);
        vm.expectRevert(abi.encodeWithSelector(ReserveBlackout.selector));
        rs.auction.setReservePrice(minReservePrice);

        vm.prank(auctioneer);
        rs.auction.resolveMultiBidAuction(rs.bid1, rs.bid0);

        // after blackout, but in same round
        vm.prank(reservePriceSetter);
        vm.expectEmit(true, true, true, true);
        emit SetReservePrice(minReservePrice + 1, minReservePrice + 2);
        rs.auction.setReservePrice(minReservePrice + 2);
        assertEq(rs.auction.reservePrice(), minReservePrice + 2);
    }

    function testCanSetMinReservePrice() public {
        (, IExpressLaneAuction auction) = deploy();
        vm.prank(reservePriceSetter);
        auction.setReservePrice(minReservePrice * 2);

        bytes memory revertString = abi.encodePacked(
            "AccessControl: account ",
            Strings.toHexString(uint160(address(this)), 20),
            " is missing role ",
            Strings.toHexString(uint256(auction.MIN_RESERVE_SETTER_ROLE()), 32)
        );
        vm.expectRevert(revertString);
        auction.setMinReservePrice(minReservePrice + 1);

        assertEq(auction.minReservePrice(), minReservePrice, "min reserve a");
        assertEq(auction.reservePrice(), minReservePrice * 2, "reserve a");
        // increase
        vm.prank(minReservePriceSetter);
        vm.expectEmit(true, true, true, true);
        emit SetMinReservePrice(minReservePrice, minReservePrice + 1);
        auction.setMinReservePrice(minReservePrice + 1);
        assertEq(auction.minReservePrice(), minReservePrice + 1, "min reserve b");
        assertEq(auction.reservePrice(), minReservePrice * 2, "reserve b");

        // decrease
        vm.prank(minReservePriceSetter);
        vm.expectEmit(true, true, true, true);
        emit SetMinReservePrice(minReservePrice + 1, minReservePrice - 1);
        auction.setMinReservePrice(minReservePrice - 1);
        assertEq(auction.minReservePrice(), minReservePrice - 1, "min reserve c");
        assertEq(auction.reservePrice(), minReservePrice * 2, "reserve c");

        // increase beyond reserve
        vm.prank(minReservePriceSetter);
        vm.expectEmit(true, true, true, true);
        emit SetMinReservePrice(minReservePrice - 1, minReservePrice * 2 + 1);
        vm.expectEmit(true, true, true, true);
        emit SetReservePrice(minReservePrice * 2, minReservePrice * 2 + 1);
        auction.setMinReservePrice(minReservePrice * 2 + 1);
        assertEq(auction.minReservePrice(), minReservePrice * 2 + 1, "min reserve d");
        assertEq(auction.reservePrice(), minReservePrice * 2 + 1, "reserve d");

        // and decrease below without changing back
        vm.prank(minReservePriceSetter);
        vm.expectEmit(true, true, true, true);
        emit SetMinReservePrice(minReservePrice * 2 + 1, minReservePrice * 2);
        auction.setMinReservePrice(minReservePrice * 2);
        assertEq(auction.minReservePrice(), minReservePrice * 2, "min reserve e");
        assertEq(auction.reservePrice(), minReservePrice * 2 + 1, "reserve e");

        // can set during blackout
        (
            ,
            uint64 roundDurationSeconds,
            uint64 auctionClosingSeconds,
            uint64 reserveSubmissionSeconds
        ) = auction.roundTimingInfo();
        vm.warp(
            block.timestamp +
                roundDurationSeconds -
                auctionClosingSeconds -
                reserveSubmissionSeconds
        );
        assertEq(auction.isReserveBlackout(), true);

        vm.prank(minReservePriceSetter);
        vm.expectEmit(true, true, true, true);
        emit SetMinReservePrice(minReservePrice * 2, minReservePrice * 2 + 2);
        vm.expectEmit(true, true, true, true);
        emit SetReservePrice(minReservePrice * 2 + 1, minReservePrice * 2 + 2);
        auction.setMinReservePrice(minReservePrice * 2 + 2);
        assertEq(auction.minReservePrice(), minReservePrice * 2 + 2, "min reserve f");
        assertEq(auction.reservePrice(), minReservePrice * 2 + 2, "reserve f");
    }

    function testTransferELC() public {
        ResolveSetup memory rs = deployDepositAndBids();
        vm.stopPrank();

        // cant transfer for previous rounds
        vm.expectRevert(abi.encodeWithSelector(RoundTooOld.selector, testRound - 1, testRound));
        rs.auction.transferExpressLaneController(testRound - 1, bidders[0].elc);

        // cant transfer before something is set
        vm.expectRevert(abi.encodeWithSelector(RoundNotResolved.selector, testRound));
        rs.auction.transferExpressLaneController(testRound, bidders[0].elc);
        vm.expectRevert(abi.encodeWithSelector(RoundNotResolved.selector, testRound + 1));
        rs.auction.transferExpressLaneController(testRound + 1, bidders[0].elc);

        // resolve a round
        vm.prank(auctioneer);
        rs.auction.resolveMultiBidAuction(rs.bid1, rs.bid0);

        // current round still not resolved
        vm.expectRevert(abi.encodeWithSelector(RoundNotResolved.selector, testRound));
        rs.auction.transferExpressLaneController(testRound, bidders[0].elc);
        vm.expectRevert(
            abi.encodeWithSelector(
                NotExpressLaneController.selector,
                testRound + 1,
                bidders[1].elc,
                address(this)
            )
        );
        rs.auction.transferExpressLaneController(testRound + 1, bidders[0].elc);

        (uint64 start, uint64 end) = rs.auction.roundTimestamps(testRound + 1);
        vm.prank(bidders[1].elc);
        vm.expectEmit(true, true, true, true);
        emit SetExpressLaneController(testRound + 1, bidders[1].elc, bidders[0].elc, start, end);
        rs.auction.transferExpressLaneController(testRound + 1, bidders[0].elc);

        (, uint64 roundDurationSeconds, , ) = rs.auction.roundTimingInfo();
        vm.warp(block.timestamp + roundDurationSeconds);

        // round has moved forward
        vm.expectRevert(abi.encodeWithSelector(RoundTooOld.selector, testRound, testRound + 1));
        rs.auction.transferExpressLaneController(testRound, bidders[0].elc);
        vm.expectRevert(abi.encodeWithSelector(RoundNotResolved.selector, testRound + 2));
        rs.auction.transferExpressLaneController(testRound + 2, bidders[0].elc);

        // can still change the current
        vm.prank(bidders[0].elc);
        vm.expectEmit(true, true, true, true);
        emit SetExpressLaneController(
            testRound + 1,
            bidders[0].elc,
            bidders[1].elc,
            uint64(block.timestamp),
            end
        );
        rs.auction.transferExpressLaneController(testRound + 1, bidders[1].elc);

        // some new bids for the next round
        bytes32 h2 = rs
            .auction
            .getBidBytes(testRound + 2, bidders[2].amount / 2, bidders[2].elc)
            .toEthSignedMessageHash();
        Bid memory bid2 = Bid({
            amount: bidders[2].amount / 2,
            expressLaneController: bidders[2].elc,
            signature: sign(bidders[2].privKey, h2)
        });
        bytes32 h3 = rs
            .auction
            .getBidBytes(testRound + 2, bidders[3].amount / 2, bidders[3].elc)
            .toEthSignedMessageHash();
        Bid memory bid3 = Bid({
            amount: bidders[3].amount / 2,
            expressLaneController: bidders[3].elc,
            signature: sign(bidders[3].privKey, h3)
        });

        vm.prank(auctioneer);
        rs.auction.resolveMultiBidAuction(bid3, bid2);

        // change current
        vm.prank(bidders[1].elc);
        vm.expectEmit(true, true, true, true);
        emit SetExpressLaneController(
            testRound + 1,
            bidders[1].elc,
            bidders[0].elc,
            uint64(block.timestamp),
            end
        );
        rs.auction.transferExpressLaneController(testRound + 1, bidders[0].elc);

        // cant change next from wrong sender
        vm.expectRevert(
            abi.encodeWithSelector(
                NotExpressLaneController.selector,
                testRound + 2,
                bidders[3].elc,
                address(this)
            )
        );
        rs.auction.transferExpressLaneController(testRound + 2, bidders[2].elc);

        // change next now
        start = start + roundDuration;
        end = end + roundDuration;
        vm.prank(bidders[3].elc);
        vm.expectEmit(true, true, true, true);
        emit SetExpressLaneController(testRound + 2, bidders[3].elc, bidders[2].elc, start, end);
        rs.auction.transferExpressLaneController(testRound + 2, bidders[2].elc);
    }

    function testSetBeneficiary() public {
        (, IExpressLaneAuction auction) = deploy();

        address newBeneficiary = vm.addr(9090);

        bytes memory revertString = abi.encodePacked(
            "AccessControl: account ",
            Strings.toHexString(uint160(address(this)), 20),
            " is missing role ",
            Strings.toHexString(uint256(auction.BENEFICIARY_SETTER_ROLE()), 32)
        );
        vm.expectRevert(revertString);
        auction.setBeneficiary(newBeneficiary);

        vm.prank(beneficiarySetter);
        vm.expectEmit(true, true, true, true);
        emit SetBeneficiary(beneficiary, newBeneficiary);
        auction.setBeneficiary(newBeneficiary);
        assertEq(auction.beneficiary(), newBeneficiary, "new beneficiary");
    }

    function testSetRoundTimingInfo() public {
        (, IExpressLaneAuction auction) = deploy();

        RoundTimingInfo memory newInfo = RoundTimingInfo({
            offsetTimestamp: 10,
            roundDurationSeconds: 70,
            auctionClosingSeconds: 10,
            reserveSubmissionSeconds: 20
        });

        bytes memory revertString = abi.encodePacked(
            "AccessControl: account ",
            Strings.toHexString(uint160(address(this)), 20),
            " is missing role ",
            Strings.toHexString(uint256(auction.ROUND_TIMING_SETTER_ROLE()), 32)
        );
        vm.expectRevert(revertString);
        auction.setRoundTimingInfo(newInfo);

        // set to round 23
        vm.warp(offsetTimestamp + roundDuration * 23);
        // now use an offset that would put us on round 24
        vm.prank(roundTimingSetter);
        vm.expectRevert(abi.encodeWithSelector(InvalidNewRound.selector, 23, 24));
        auction.setRoundTimingInfo(
            RoundTimingInfo({
                offsetTimestamp: offsetTimestamp - roundDuration,
                roundDurationSeconds: roundDuration,
                auctionClosingSeconds: 10,
                reserveSubmissionSeconds: 20
            })
        );

        // round 23 but offset incorrect offset
        vm.prank(roundTimingSetter);
        vm.expectRevert(
            abi.encodeWithSelector(
                InvalidNewStart.selector,
                offsetTimestamp + roundDuration * 24,
                offsetTimestamp + (roundDuration - 1) * 24
            )
        );
        auction.setRoundTimingInfo(
            RoundTimingInfo({
                offsetTimestamp: offsetTimestamp,
                roundDurationSeconds: roundDuration - 1,
                auctionClosingSeconds: 10,
                reserveSubmissionSeconds: 20
            })
        );

        uint64 longDuration = 86401;
        (uint64 start, ) = auction.roundTimestamps(auction.currentRound() + 1);
        uint64 newOffset = start - longDuration * 24;

        vm.prank(roundTimingSetter);
        vm.expectRevert(abi.encodeWithSelector(RoundTooLong.selector, longDuration));
        auction.setRoundTimingInfo(
            RoundTimingInfo({
                offsetTimestamp: newOffset,
                roundDurationSeconds: longDuration,
                auctionClosingSeconds: 10,
                reserveSubmissionSeconds: 20
            })
        );

        vm.prank(roundTimingSetter);
        vm.expectRevert(abi.encodeWithSelector(RoundDurationTooShort.selector));
        auction.setRoundTimingInfo(
            RoundTimingInfo({
                offsetTimestamp: offsetTimestamp,
                roundDurationSeconds: roundDuration,
                auctionClosingSeconds: roundDuration / 2,
                reserveSubmissionSeconds: roundDuration / 2 + 1
            })
        );

        uint64 cNewDuration = (roundDuration * 7) / 3;
        (uint64 cStart, ) = auction.roundTimestamps(auction.currentRound() + 1);
        uint64 cNewOffset = cStart - cNewDuration * (auction.currentRound() + 1);

        vm.expectEmit(true, true, true, true);
        emit SetRoundTimingInfo(auction.currentRound(), cNewOffset, cNewDuration, 13, 12);
        vm.prank(roundTimingSetter);
        auction.setRoundTimingInfo(
            RoundTimingInfo({
                offsetTimestamp: cNewOffset,
                roundDurationSeconds: cNewDuration,
                auctionClosingSeconds: 13,
                reserveSubmissionSeconds: 12
            })
        );
        (uint64 offsetAfter, uint64 durationAfter, uint64 acAfter, uint64 rsAfter) = auction
            .roundTimingInfo();
        assertEq(offsetAfter, cNewOffset);
        assertEq(durationAfter, cNewDuration);
        assertEq(acAfter, 13);
        assertEq(rsAfter, 12);
    }
}<|MERGE_RESOLUTION|>--- conflicted
+++ resolved
@@ -105,11 +105,7 @@
     address beneficiarySetter = vm.addr(150);
     address auctioneerAdmin = vm.addr(151);
     address reservePriceSetterAdmin = vm.addr(153);
-<<<<<<< HEAD
-    address beneficiarySetterAdmin = vm.addr(154);
     address roundTimingSetter = vm.addr(155);
-=======
->>>>>>> a599fa14
 
     uint64 testRound = 13;
 
@@ -149,11 +145,7 @@
                 _reservePriceSetter: reservePriceSetter,
                 _reservePriceSetterAdmin: reservePriceSetterAdmin,
                 _beneficiarySetter: beneficiarySetter,
-<<<<<<< HEAD
-                _beneficiarySetterAdmin: beneficiarySetterAdmin,
                 _roundTimingSetter: roundTimingSetter,
-=======
->>>>>>> a599fa14
                 _masterAdmin: masterAdmin
             });
     }
@@ -234,17 +226,10 @@
             auction.hasRole(auction.BENEFICIARY_SETTER_ROLE(), beneficiarySetter),
             "beneficiary setter role"
         );
-<<<<<<< HEAD
-        assertTrue(
-            auction.hasRole(auction.BENEFICIARY_SETTER_ADMIN_ROLE(), beneficiarySetterAdmin),
-            "beneficiary setter admin role"
-        );
         assertTrue(
             auction.hasRole(auction.ROUND_TIMING_SETTER_ROLE(), roundTimingSetter),
             "round timing setter role"
         );
-=======
->>>>>>> a599fa14
         assertEq(auction.getRoleAdmin(auction.AUCTIONEER_ROLE()), auction.AUCTIONEER_ADMIN_ROLE());
         assertEq(
             auction.getRoleAdmin(auction.MIN_RESERVE_SETTER_ROLE()),
