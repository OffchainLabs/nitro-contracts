// SPDX-License-Identifier: BUSL-1.1
pragma solidity ^0.8.0;

import "forge-std/Test.sol";
import "../../src/express-lane-auction/ExpressLaneAuction.sol";
import {ERC20, IERC20} from "@openzeppelin/contracts/token/ERC20/ERC20.sol";
import {IAccessControl} from "@openzeppelin/contracts/access/IAccessControl.sol";
import {Strings} from "@openzeppelin/contracts/utils/Strings.sol";
import "@openzeppelin/contracts/proxy/transparent/ProxyAdmin.sol";
import "@openzeppelin/contracts/proxy/transparent/TransparentUpgradeableProxy.sol";

contract MockERC20 is ERC20 {
    constructor() ERC20("LANE", "LNE") {
        _mint(msg.sender, 1_000_000);
    }
}

contract ExpressLaneAuctionTest is Test {
    using ECDSA for bytes;
    using ECDSA for bytes32;

    event Deposit(address indexed account, uint256 amount);
    event WithdrawalInitiated(
        address indexed account,
        uint256 withdrawalAmount,
        uint256 roundWithdrawable
    );
    event WithdrawalFinalized(address indexed account, uint256 withdrawalAmount);
    event AuctionResolved(
        bool indexed isMultiBidAuction,
        uint64 round,
        address indexed firstPriceBidder,
        address indexed firstPriceElectionController,
        uint256 firstPriceAmount,
        uint256 price,
        uint64 roundStartTimestamp,
        uint64 roundEndTimestamp
    );
    event SetReservePrice(uint256 oldReservePrice, uint256 newReservePrice);
    event SetMinReservePrice(uint256 oldPrice, uint256 newPrice);
    event SetExpressLaneController(
        uint64 round,
        address indexed from,
        address indexed to,
        address indexed transferor,
        uint64 startTimestamp,
        uint64 endTimestamp
    );
    event SetBeneficiary(address oldBeneficiary, address newBeneficiary);
<<<<<<< HEAD
    event SetTransferor(
        address indexed expressLaneController,
        address indexed transferor,
        uint64 fixedUntilRound
=======
    event SetRoundTimingInfo(
        uint64 currentRound,
        uint64 offsetTimestamp,
        uint64 roundDurationSeconds,
        uint64 auctionClosingSeconds,
        uint64 reserveSubmissionSeconds
>>>>>>> e4d85e1d
    );

    uint64 roundDuration = 60; // 1 min
    uint64 offsetTimestamp = 3234000;

    struct TestBidder {
        uint256 privKey;
        address addr;
        address elc;
        uint256 amount;
    }

    TestBidder[4] bidders;

    function setUp() public {
        bidders[0] = TestBidder({
            privKey: 137,
            addr: vm.addr(137),
            elc: vm.addr(138),
            amount: roundDuration
        });
        bidders[1] = TestBidder({
            privKey: 139,
            addr: vm.addr(139),
            elc: vm.addr(140),
            amount: roundDuration * 3
        });
        bidders[2] = TestBidder({
            privKey: 140,
            addr: vm.addr(140),
            elc: vm.addr(141),
            amount: roundDuration * 4
        });
        bidders[3] = TestBidder({
            privKey: 142,
            addr: vm.addr(142),
            elc: vm.addr(143),
            amount: roundDuration * 5
        });
    }

    address beneficiary = vm.addr(145);
    uint256 initialTimestamp = block.timestamp;

    address auctioneer = vm.addr(146);

    address masterAdmin = vm.addr(147);
    uint256 minReservePrice = roundDuration / 10;
    address minReservePriceSetter = vm.addr(148);
    address reservePriceSetter = vm.addr(149);
    address beneficiarySetter = vm.addr(150);
    address auctioneerAdmin = vm.addr(151);
    address reservePriceSetterAdmin = vm.addr(153);
    address roundTimingSetter = vm.addr(155);

    uint64 testRound = 13;

    function deploy() internal returns (MockERC20, IExpressLaneAuction) {
        MockERC20 token = new MockERC20();
        ProxyAdmin proxyAdmin = new ProxyAdmin();
        ExpressLaneAuction impl = new ExpressLaneAuction();

        ExpressLaneAuction auction = ExpressLaneAuction(
            address(new TransparentUpgradeableProxy(address(impl), address(proxyAdmin), ""))
        );
        InitArgs memory args = createArgs(address(token));
        auction.initialize(args);

        // move to round test round
        (, uint64 roundDurationSeconds, , ) = auction.roundTimingInfo();
        vm.warp(offsetTimestamp + roundDurationSeconds * testRound);

        return (token, IExpressLaneAuction(auction));
    }

    function createArgs(address token) internal view returns (InitArgs memory) {
        return
            InitArgs({
                _auctioneer: auctioneer,
                _beneficiary: beneficiary,
                _biddingToken: token,
                _roundTimingInfo: RoundTimingInfo({
                    offsetTimestamp: offsetTimestamp,
                    roundDurationSeconds: roundDuration,
                    auctionClosingSeconds: roundDuration / 4,
                    reserveSubmissionSeconds: roundDuration / 4
                }),
                _minReservePrice: minReservePrice,
                _auctioneerAdmin: auctioneerAdmin,
                _minReservePriceSetter: minReservePriceSetter,
                _reservePriceSetter: reservePriceSetter,
                _reservePriceSetterAdmin: reservePriceSetterAdmin,
                _beneficiarySetter: beneficiarySetter,
                _roundTimingSetter: roundTimingSetter,
                _masterAdmin: masterAdmin
            });
    }

    function testInit() public {
        MockERC20 token = new MockERC20();
        ProxyAdmin proxyAdmin = new ProxyAdmin();
        ExpressLaneAuction impl = new ExpressLaneAuction();
        InitArgs memory args = createArgs(address(token));

        vm.expectRevert("Function must be called through delegatecall");
        impl.initialize(args);

        ExpressLaneAuction auction = ExpressLaneAuction(
            address(new TransparentUpgradeableProxy(address(impl), address(proxyAdmin), ""))
        );

        InitArgs memory zbArgs = createArgs(address(token));
        zbArgs._biddingToken = address(0);
        vm.expectRevert(abi.encodeWithSelector(ZeroBiddingToken.selector));
        auction.initialize(zbArgs);

        InitArgs memory rdArgs = createArgs(address(token));
        rdArgs._roundTimingInfo.auctionClosingSeconds = roundDuration / 2;
        rdArgs._roundTimingInfo.reserveSubmissionSeconds = roundDuration * 2 + 1;
        vm.expectRevert(abi.encodeWithSelector(RoundDurationTooShort.selector));
        auction.initialize(rdArgs);

        vm.expectEmit(true, true, true, true);
        emit SetBeneficiary(address(0), beneficiary);
        vm.expectEmit(true, true, true, true);
        emit SetMinReservePrice(uint256(0), minReservePrice);
        vm.expectEmit(true, true, true, true);
        emit SetReservePrice(uint256(0), minReservePrice);
        vm.expectEmit(true, true, true, true);
        emit SetRoundTimingInfo(
            0,
            args._roundTimingInfo.offsetTimestamp,
            args._roundTimingInfo.roundDurationSeconds,
            args._roundTimingInfo.auctionClosingSeconds,
            args._roundTimingInfo.reserveSubmissionSeconds
        );
        auction.initialize(args);
        (
            uint64 offsetTimestampA,
            uint64 roundDurationSeconds,
            uint64 auctionClosingSeconds,
            uint64 reserveSubmissionSeconds
        ) = auction.roundTimingInfo();
        assertEq(address(auction.biddingToken()), address(token), "bidding token");
        assertEq(auction.beneficiary(), beneficiary, "beneficiary");
        assertEq(auction.minReservePrice(), minReservePrice, "min reserve price");
        assertEq(auction.reservePrice(), minReservePrice, "reserve price");
        assertEq(offsetTimestampA, offsetTimestamp);
        assertEq(auctionClosingSeconds, roundDuration / 4, "auction closing duration");
        assertEq(roundDurationSeconds, roundDuration, "auction round duration");
        assertEq(reserveSubmissionSeconds, roundDuration / 4, "reserve submission seconds");

        assertTrue(auction.hasRole(auction.DEFAULT_ADMIN_ROLE(), masterAdmin), "admin role");
        assertTrue(auction.hasRole(auction.AUCTIONEER_ROLE(), auctioneer), "auctioneer role");
        assertTrue(
            auction.hasRole(auction.AUCTIONEER_ADMIN_ROLE(), auctioneerAdmin),
            "auctioneer admin role"
        );
        assertTrue(
            auction.hasRole(auction.MIN_RESERVE_SETTER_ROLE(), minReservePriceSetter),
            "min reserve price setter role"
        );
        assertTrue(
            auction.hasRole(auction.RESERVE_SETTER_ROLE(), reservePriceSetter),
            "reserve price setter role"
        );
        assertTrue(
            auction.hasRole(auction.RESERVE_SETTER_ADMIN_ROLE(), reservePriceSetterAdmin),
            "reserve price setter admin role"
        );
        assertTrue(
            auction.hasRole(auction.BENEFICIARY_SETTER_ROLE(), beneficiarySetter),
            "beneficiary setter role"
        );
        assertTrue(
            auction.hasRole(auction.ROUND_TIMING_SETTER_ROLE(), roundTimingSetter),
            "round timing setter role"
        );
        assertEq(auction.getRoleAdmin(auction.AUCTIONEER_ROLE()), auction.AUCTIONEER_ADMIN_ROLE());
        assertEq(
            auction.getRoleAdmin(auction.MIN_RESERVE_SETTER_ROLE()),
            auction.DEFAULT_ADMIN_ROLE()
        );
        assertEq(
            auction.getRoleAdmin(auction.RESERVE_SETTER_ROLE()),
            auction.RESERVE_SETTER_ADMIN_ROLE()
        );
        assertEq(
            auction.getRoleAdmin(auction.BENEFICIARY_SETTER_ROLE()),
            auction.DEFAULT_ADMIN_ROLE()
        );
        assertEq(
            auction.getRoleAdmin(auction.AUCTIONEER_ADMIN_ROLE()),
            auction.DEFAULT_ADMIN_ROLE()
        );
        assertEq(
            auction.getRoleAdmin(auction.RESERVE_SETTER_ADMIN_ROLE()),
            auction.DEFAULT_ADMIN_ROLE()
        );

        vm.expectRevert("Initializable: contract is already initialized");
        auction.initialize(args);

        // cannot send funds to the contract
        (bool success, ) = address(auction).call{value: 10}(hex"");
        assertFalse(success, "auction value call");
        assertEq(address(auction).balance, 0, "bal after");
    }

    function deployAndDeposit() internal returns (MockERC20, IExpressLaneAuction) {
        (MockERC20 erc20, IExpressLaneAuction auction) = deploy();
        erc20.transfer(bidders[0].addr, bidders[0].amount);
        erc20.transfer(bidders[1].addr, bidders[1].amount);
        erc20.transfer(bidders[2].addr, bidders[2].amount);
        erc20.transfer(bidders[3].addr, bidders[3].amount);

        vm.startPrank(bidders[0].addr);
        erc20.approve(address(auction), bidders[0].amount);
        auction.deposit(bidders[0].amount);
        vm.stopPrank();

        vm.startPrank(bidders[1].addr);
        erc20.approve(address(auction), bidders[1].amount);
        auction.deposit(bidders[1].amount);
        vm.stopPrank();

        vm.startPrank(bidders[2].addr);
        erc20.approve(address(auction), bidders[2].amount);
        auction.deposit(bidders[2].amount);
        vm.stopPrank();

        vm.startPrank(bidders[3].addr);
        erc20.approve(address(auction), bidders[3].amount);
        auction.deposit(bidders[3].amount);
        vm.stopPrank();

        return (erc20, auction);
    }

    function testDeposit() public {
        (MockERC20 erc20, IExpressLaneAuction auction) = deploy();

        erc20.transfer(bidders[0].addr, bidders[0].amount);
        erc20.transfer(bidders[1].addr, bidders[1].amount);

        // cannot deposit without approval
        vm.startPrank(bidders[0].addr);
        // error: ERC20InsufficientAllowance(0x2e234DAe75C793f67A35089C9d99245E1C58470b, 0, 20)
        // vm.expectRevert(
        //     hex"fb8f41b20000000000000000000000002e234dae75c793f67a35089c9d99245e1c58470b00000000000000000000000000000000000000000000000000000000000000000000000000000000000000000000000000000000000000000000000000000014"
        // );
        vm.expectRevert(abi.encodePacked("ERC20: insufficient allowance"));
        auction.deposit(20);

        vm.expectRevert(ZeroAmount.selector);
        auction.deposit(0);

        // cannot deposit 0
        erc20.approve(address(auction), 20);
        vm.expectEmit(true, true, true, true);
        emit Deposit(bidders[0].addr, 20);
        auction.deposit(20);
        assertEq(auction.balanceOf(bidders[0].addr), 20, "First balance");
        assertEq(
            erc20.balanceOf(bidders[0].addr),
            bidders[0].amount - 20,
            "First bidders[0].addr erc20 balance"
        );
        assertEq(erc20.balanceOf(address(auction)), 20, "First auction erc20 balance");

        // can deposit twice
        erc20.approve(address(auction), bidders[0].amount - 20);
        vm.expectEmit(true, true, true, true);
        emit Deposit(bidders[0].addr, bidders[0].amount - 20);
        auction.deposit(bidders[0].amount - 20);
        assertEq(auction.balanceOf(bidders[0].addr), bidders[0].amount, "Full first balance");
        assertEq(erc20.balanceOf(bidders[0].addr), 0, "Full first bidders[0].addr erc20 balance");
        assertEq(
            erc20.balanceOf(address(auction)),
            bidders[0].amount,
            "Full dirst auction erc20 balance"
        );
        vm.stopPrank();

        // can deposit different bidder, do it once per second for 2 rounds
        // to ensure that deposit can occur at any time
        vm.startPrank(bidders[1].addr);
        (, uint64 roundDurationSeconds, , ) = auction.roundTimingInfo();
        erc20.approve(address(auction), roundDurationSeconds * 3);
        for (uint256 i = 0; i < roundDurationSeconds * 3; i++) {
            vm.warp(block.timestamp + 1);
            vm.expectEmit(true, true, true, true);
            emit Deposit(bidders[1].addr, 1);
            auction.deposit(1);
            assertEq(auction.balanceOf(bidders[1].addr), i + 1, "Second balance");
            assertEq(
                erc20.balanceOf(bidders[1].addr),
                bidders[1].amount - i - 1,
                "Second bidders[1].addr erc20 balance"
            );
            assertEq(
                erc20.balanceOf(address(auction)),
                bidders[0].amount + i + 1,
                "Second auction erc20 balance"
            );
        }
        vm.stopPrank();
    }

    function testCurrentRound() public {
        (, IExpressLaneAuction auction) = deploy();
        vm.warp(1);
        assertEq(auction.currentRound(), 0);

        (uint64 offsetTimestampA, uint64 roundDurationSeconds, , ) = auction.roundTimingInfo();

        vm.warp(offsetTimestampA - 1);
        assertEq(auction.currentRound(), 0);

        for (uint256 i = 0; i < testRound; i++) {
            for (uint256 j = 0; j < roundDurationSeconds; j++) {
                vm.warp(block.timestamp + 1);
                assertEq(auction.currentRound(), i);
            }
        }
    }

    function testInitiateWithdrawal() public {
        (MockERC20 erc20, IExpressLaneAuction auction) = deployAndDeposit();
        uint256 curRound = auction.currentRound();

        vm.startPrank(beneficiary);
        // dont expect the beneficiary to have anything to withdraw
        vm.expectRevert(ZeroAmount.selector);
        auction.initiateWithdrawal();
        vm.stopPrank();

        vm.startPrank(bidders[0].addr);

        // 1. Withdraw once, then test it's not possible to withdraw in any future rounds
        vm.expectEmit(true, true, true, true);
        emit WithdrawalInitiated(bidders[0].addr, bidders[0].amount, curRound + 2);
        auction.initiateWithdrawal();
        assertEq(auction.currentRound(), curRound);
        assertEq(auction.balanceOf(bidders[0].addr), bidders[0].amount);
        assertEq(auction.withdrawableBalance(bidders[0].addr), 0);

        // round 1.5
        (, uint64 roundDurationSeconds, , ) = auction.roundTimingInfo();
        vm.warp(block.timestamp + roundDurationSeconds / 2);

        assertEq(auction.currentRound(), curRound);
        assertEq(auction.balanceOf(bidders[0].addr), bidders[0].amount);
        assertEq(auction.withdrawableBalance(bidders[0].addr), 0);

        vm.expectRevert(abi.encodeWithSelector(WithdrawalInProgress.selector));
        auction.initiateWithdrawal();

        // round 2
        vm.warp(block.timestamp + roundDurationSeconds / 2);

        assertEq(auction.currentRound(), curRound + 1);
        assertEq(auction.balanceOf(bidders[0].addr), bidders[0].amount);
        assertEq(auction.withdrawableBalance(bidders[0].addr), 0);

        vm.expectRevert(abi.encodeWithSelector(WithdrawalInProgress.selector));
        auction.initiateWithdrawal();

        // round 2.5
        vm.warp(block.timestamp + roundDurationSeconds / 2);
        assertEq(auction.currentRound(), curRound + 1);
        assertEq(auction.balanceOf(bidders[0].addr), bidders[0].amount);
        assertEq(auction.withdrawableBalance(bidders[0].addr), 0);

        // round 3
        vm.warp(block.timestamp + roundDurationSeconds / 2);
        assertEq(auction.currentRound(), curRound + 2);
        assertEq(auction.balanceOf(bidders[0].addr), 0);
        assertEq(auction.withdrawableBalance(bidders[0].addr), bidders[0].amount, "withdrawal 3");

        vm.expectRevert(abi.encodeWithSelector(WithdrawalInProgress.selector));
        auction.initiateWithdrawal();

        // round 3.5
        vm.warp(block.timestamp + roundDurationSeconds / 2);
        assertEq(auction.currentRound(), curRound + 2);
        assertEq(auction.balanceOf(bidders[0].addr), 0);
        assertEq(auction.withdrawableBalance(bidders[0].addr), bidders[0].amount);

        // round 4
        vm.warp(block.timestamp + roundDurationSeconds / 2);
        assertEq(auction.currentRound(), curRound + 3);
        assertEq(auction.balanceOf(bidders[0].addr), 0);
        assertEq(auction.withdrawableBalance(bidders[0].addr), bidders[0].amount);

        vm.expectRevert(abi.encodeWithSelector(WithdrawalInProgress.selector));
        auction.initiateWithdrawal();

        // finalize and initiate a new withdrawal
        auction.finalizeWithdrawal();
        // round 4.5
        vm.warp(block.timestamp + roundDurationSeconds / 2);
        assertEq(auction.currentRound(), curRound + 3);
        assertEq(auction.balanceOf(bidders[0].addr), 0);
        assertEq(auction.withdrawableBalance(bidders[0].addr), 0);

        vm.expectRevert(ZeroAmount.selector);
        auction.initiateWithdrawal();

        erc20.approve(address(auction), bidders[0].amount / 2);
        auction.deposit(bidders[0].amount / 2);
        auction.initiateWithdrawal();
        assertEq(auction.currentRound(), curRound + 3);
        assertEq(auction.balanceOf(bidders[0].addr), bidders[0].amount / 2);
        assertEq(auction.withdrawableBalance(bidders[0].addr), 0);

        // round 5
        vm.warp(block.timestamp + roundDurationSeconds / 2);
        assertEq(auction.currentRound(), curRound + 4);
        assertEq(auction.balanceOf(bidders[0].addr), bidders[0].amount / 2);
        assertEq(auction.withdrawableBalance(bidders[0].addr), 0);

        // round 6
        vm.warp(block.timestamp + roundDurationSeconds);
        assertEq(auction.currentRound(), curRound + 5);
        assertEq(auction.balanceOf(bidders[0].addr), 0);
        assertEq(auction.withdrawableBalance(bidders[0].addr), bidders[0].amount / 2);
        auction.finalizeWithdrawal();
        assertEq(auction.currentRound(), curRound + 5);
        assertEq(auction.balanceOf(bidders[0].addr), 0);
        assertEq(auction.withdrawableBalance(bidders[0].addr), 0);

        // round 7
        vm.stopPrank();
    }

    function testFinalizeWithdrawal() public {
        (MockERC20 erc20, IExpressLaneAuction auction) = deployAndDeposit();
        uint256 curRound = auction.currentRound();

        assertEq(auction.currentRound(), curRound);
        assertEq(auction.balanceOf(bidders[0].addr), bidders[0].amount);
        assertEq(auction.withdrawableBalance(bidders[0].addr), 0);

        // finalize withdrawal tests
        vm.startPrank(bidders[0].addr);
        vm.expectRevert(abi.encodeWithSelector(NothingToWithdraw.selector));
        auction.finalizeWithdrawal();

        auction.initiateWithdrawal();

        assertEq(auction.currentRound(), curRound);
        assertEq(auction.balanceOf(bidders[0].addr), bidders[0].amount);
        assertEq(auction.withdrawableBalance(bidders[0].addr), 0);

        // expect revert
        vm.expectRevert(abi.encodeWithSelector(NothingToWithdraw.selector));
        auction.finalizeWithdrawal();

        (, uint64 roundDurationSeconds, , ) = auction.roundTimingInfo();
        vm.warp(block.timestamp + roundDurationSeconds);

        assertEq(auction.currentRound(), curRound + 1);
        assertEq(auction.balanceOf(bidders[0].addr), bidders[0].amount);
        assertEq(auction.withdrawableBalance(bidders[0].addr), 0);

        // expect revert
        vm.expectRevert(abi.encodeWithSelector(NothingToWithdraw.selector));
        auction.finalizeWithdrawal();

        vm.warp(block.timestamp + roundDurationSeconds);

        assertEq(auction.currentRound(), curRound + 2);
        assertEq(auction.balanceOf(bidders[0].addr), 0);
        assertEq(auction.withdrawableBalance(bidders[0].addr), bidders[0].amount);

        // expect emit
        uint256 bidderErc20BalBefore = erc20.balanceOf(bidders[0].addr);
        uint256 auctionErc20BalBefore = erc20.balanceOf(address(auction));
        vm.expectEmit(true, true, true, true);
        emit WithdrawalFinalized(bidders[0].addr, bidders[0].amount);
        auction.finalizeWithdrawal();

        assertEq(auction.currentRound(), curRound + 2, "round end");
        assertEq(auction.balanceOf(bidders[0].addr), 0, "balance end");
        assertEq(auction.withdrawableBalance(bidders[0].addr), 0, "withdrawable balance end");
        uint256 bidderErc20BalAfter = erc20.balanceOf(bidders[0].addr);
        uint256 auctionErc20BalAfter = erc20.balanceOf(address(auction));
        assertEq(bidderErc20BalAfter, bidderErc20BalBefore + bidders[0].amount, "balance after");
        assertEq(
            auctionErc20BalAfter,
            auctionErc20BalBefore - bidders[0].amount,
            "auction balance after"
        );

        // expect revert
        vm.expectRevert(abi.encodeWithSelector(NothingToWithdraw.selector));
        auction.finalizeWithdrawal();

        vm.stopPrank();
    }

    function testFinalizeLateWithdrawal() public {
        (MockERC20 erc20, IExpressLaneAuction auction) = deployAndDeposit();
        uint256 curRound = auction.currentRound();

        assertEq(auction.currentRound(), curRound);
        assertEq(auction.balanceOf(bidders[0].addr), bidders[0].amount);
        assertEq(auction.withdrawableBalance(bidders[0].addr), 0);

        // finalize withdrawal tests
        vm.startPrank(bidders[0].addr);

        auction.initiateWithdrawal();

        (, uint64 roundDurationSeconds, , ) = auction.roundTimingInfo();
        vm.warp(block.timestamp + roundDurationSeconds * 5);

        assertEq(auction.currentRound(), curRound + 5);
        assertEq(auction.balanceOf(bidders[0].addr), 0);
        assertEq(auction.withdrawableBalance(bidders[0].addr), bidders[0].amount);

        // expect emit
        uint256 bidderErc20BalBefore = erc20.balanceOf(bidders[0].addr);
        uint256 auctionErc20BalBefore = erc20.balanceOf(address(auction));
        vm.expectEmit(true, true, true, true);
        emit WithdrawalFinalized(bidders[0].addr, bidders[0].amount);
        auction.finalizeWithdrawal();

        assertEq(auction.currentRound(), curRound + 5);
        assertEq(auction.balanceOf(bidders[0].addr), 0);
        assertEq(auction.withdrawableBalance(bidders[0].addr), 0);
        uint256 bidderErc20BalAfter = erc20.balanceOf(bidders[0].addr);
        uint256 auctionErc20BalAfter = erc20.balanceOf(address(auction));
        assertEq(bidderErc20BalAfter, bidderErc20BalBefore + bidders[0].amount);
        assertEq(auctionErc20BalAfter, auctionErc20BalBefore - bidders[0].amount);

        vm.stopPrank();
    }

    function sign(uint256 privKey, bytes32 h) internal pure returns (bytes memory) {
        (uint8 v, bytes32 r, bytes32 s) = vm.sign(privKey, h);
        return abi.encodePacked(r, s, v);
    }

    struct ResolveSetup {
        MockERC20 erc20;
        IExpressLaneAuction auction;
        Bid bid0;
        Bid bid1;
        bytes32 h0;
        bytes32 h1;
        uint64 biddingForRound;
    }

    function deployDepositAndBids() public returns (ResolveSetup memory) {
        (MockERC20 erc20, IExpressLaneAuction auction) = deployAndDeposit();
        uint64 biddingForRound = auction.currentRound() + 1;

        bytes32 h0 = auction.getBidHash(biddingForRound, bidders[0].elc, bidders[0].amount / 2);
        Bid memory bid0 = Bid({
            amount: bidders[0].amount / 2,
            expressLaneController: bidders[0].elc,
            signature: sign(bidders[0].privKey, h0)
        });
        bytes32 h1 = auction.getBidHash(biddingForRound, bidders[1].elc, bidders[1].amount / 2);
        Bid memory bid1 = Bid({
            amount: bidders[1].amount / 2,
            expressLaneController: bidders[1].elc,
            signature: sign(bidders[1].privKey, h1)
        });

        (, uint64 roundDurationSeconds, uint64 auctionClosingSeconds, ) = auction.roundTimingInfo();

        vm.warp(block.timestamp + roundDurationSeconds - auctionClosingSeconds);

        vm.startPrank(auctioneer);

        return
            ResolveSetup({
                erc20: erc20,
                auction: auction,
                bid0: bid0,
                bid1: bid1,
                h0: h0,
                h1: h1,
                biddingForRound: biddingForRound
            });
    }

<<<<<<< HEAD
    function testGetBidBytes() public {
        (, IExpressLaneAuction auction) = deployAndDeposit();
        uint64 biddingForRound = auction.currentRound() + 1;
        bytes memory b0 = auction.getBidBytes(
            biddingForRound,
            bidders[0].amount / 2,
            bidders[0].elc
=======
    function testGetDomainSeparator() public {
        (MockERC20 erc20, IExpressLaneAuction auction) = deployAndDeposit();
        assertEq(
            auction.domainSeparator(),
            keccak256(
                abi.encode(
                    keccak256(
                        "EIP712Domain(string name,string version,uint256 chainId,address verifyingContract)"
                    ),
                    keccak256(bytes("ExpressLaneAuction")),
                    keccak256(bytes("1")),
                    block.chainid,
                    address(auction)
                )
            )
>>>>>>> e4d85e1d
        );
    }

    function testFlushBeneficiaryBalance() public {
        ResolveSetup memory rs = deployDepositAndBids();
        vm.stopPrank();

        vm.expectRevert(ZeroAmount.selector);
        rs.auction.flushBeneficiaryBalance();

        vm.prank(auctioneer);
        rs.auction.resolveMultiBidAuction(rs.bid1, rs.bid0);

        assertFalse(rs.auction.beneficiaryBalance() == 0, "bal before");
        uint256 auctionBalanceBefore = rs.erc20.balanceOf(address(rs.auction));
        uint256 beneficiaryBalanceBefore = rs.erc20.balanceOf(rs.auction.beneficiary());

        // any random address should be able to call this
        vm.prank(vm.addr(34567890));
        rs.auction.flushBeneficiaryBalance();

        uint256 auctionBalanceAfter = rs.erc20.balanceOf(address(rs.auction));
        uint256 beneficiaryBalanceAfter = rs.erc20.balanceOf(rs.auction.beneficiary());
        assertTrue(rs.auction.beneficiaryBalance() == 0, "bal after");
        assertEq(beneficiaryBalanceAfter - beneficiaryBalanceBefore, rs.bid0.amount);
        assertEq(auctionBalanceBefore - auctionBalanceAfter, rs.bid0.amount);

        // cannot flush twice
        vm.expectRevert(ZeroAmount.selector);
        rs.auction.flushBeneficiaryBalance();
    }

    function testCannotResolveNotAuctioneer() public {
        ResolveSetup memory rs = deployDepositAndBids();
        vm.stopPrank();

        bytes memory revertString = abi.encodePacked(
            "AccessControl: account ",
            Strings.toHexString(uint160(bidders[3].addr), 20),
            " is missing role ",
            Strings.toHexString(uint256(rs.auction.AUCTIONEER_ROLE()), 32)
        );

        vm.startPrank(bidders[3].addr);
        vm.expectRevert(revertString);
        rs.auction.resolveMultiBidAuction(rs.bid1, rs.bid0);
        vm.stopPrank();

        vm.startPrank(bidders[3].addr);
        vm.expectRevert(revertString);
        rs.auction.resolveSingleBidAuction(rs.bid0);
        vm.stopPrank();
    }

    function testCannotResolveSamePerson() public {
        ResolveSetup memory rs = deployDepositAndBids();

        rs.bid0.signature = sign(bidders[1].privKey, rs.h0);

        vm.expectRevert(SameBidder.selector);
        rs.auction.resolveMultiBidAuction(rs.bid1, rs.bid0);
    }

    function testCannotResolveBidWrongOrder() public {
        ResolveSetup memory rs = deployDepositAndBids();
        vm.expectRevert(BidsWrongOrder.selector);
        rs.auction.resolveMultiBidAuction(rs.bid0, rs.bid1);
    }

    function testCannotResolveTieBidWrongOrder() public {
        ResolveSetup memory rs = deployDepositAndBids();

        // bid1.amount == bid0.amount
        bytes32 h1 = rs.auction.getBidHash(
            rs.biddingForRound,
            bidders[0].elc,
            bidders[0].amount / 2
        );
        Bid memory bid1 = Bid({
            amount: bidders[0].amount / 2,
            expressLaneController: bidders[0].elc,
            signature: sign(bidders[1].privKey, h1)
        });

        vm.expectRevert(TieBidsWrongOrder.selector);
        rs.auction.resolveMultiBidAuction(rs.bid0, bid1);

        // success now with the same price
        rs.auction.resolveMultiBidAuction(bid1, rs.bid0);
    }

    function testCannotResolveReserveNotMet() public {
        ResolveSetup memory rs = deployDepositAndBids();

        bytes32 h0 = rs.auction.getBidHash(rs.biddingForRound, bidders[0].elc, minReservePrice - 1);
        Bid memory bid0 = Bid({
            amount: minReservePrice - 1,
            expressLaneController: bidders[0].elc,
            signature: sign(bidders[0].privKey, h0)
        });

        vm.expectRevert(
            abi.encodeWithSelector(
                ReservePriceNotMet.selector,
                minReservePrice - 1,
                minReservePrice
            )
        );
        rs.auction.resolveMultiBidAuction(rs.bid1, bid0);

        vm.expectRevert(
            abi.encodeWithSelector(
                ReservePriceNotMet.selector,
                minReservePrice - 1,
                minReservePrice
            )
        );
        rs.auction.resolveSingleBidAuction(bid0);
    }

    function testCannotResolveInsufficientFunds() public {
        ResolveSetup memory rs = deployDepositAndBids();

        bytes32 h1 = rs.auction.getBidHash(
            rs.biddingForRound,
            bidders[1].elc,
            bidders[1].amount * 2
        );
        Bid memory bid1 = Bid({
            amount: bidders[1].amount * 2,
            expressLaneController: bidders[1].elc,
            signature: sign(bidders[1].privKey, h1)
        });

        vm.expectRevert(
            abi.encodeWithSelector(
                InsufficientBalanceAcc.selector,
                bidders[1].addr,
                bidders[1].amount * 2,
                bidders[1].amount
            )
        );
        rs.auction.resolveMultiBidAuction(bid1, rs.bid0);

        bytes32 h0 = rs.auction.getBidHash(
            rs.biddingForRound,
            bidders[0].elc,
            (bidders[0].amount * 3) / 2
        );
        Bid memory bid0 = Bid({
            amount: (bidders[0].amount * 3) / 2,
            expressLaneController: bidders[0].elc,
            signature: sign(bidders[0].privKey, h0)
        });

        vm.expectRevert(
            abi.encodeWithSelector(
                InsufficientBalanceAcc.selector,
                bidders[0].addr,
                (bidders[0].amount * 3) / 2,
                bidders[0].amount
            )
        );
        rs.auction.resolveMultiBidAuction(rs.bid1, bid0);

        vm.expectRevert(
            abi.encodeWithSelector(
                InsufficientBalanceAcc.selector,
                bidders[1].addr,
                bidders[1].amount * 2,
                bidders[1].amount
            )
        );
        rs.auction.resolveSingleBidAuction(bid1);
    }

    function testCannotResolveWrongChain() public {
        ResolveSetup memory rs = deployDepositAndBids();
        console.log(block.chainid);
        return;

        vm.chainId(31337);
        bytes32 h1 = rs.auction.getBidHash(
            rs.biddingForRound,
            bidders[1].elc,
            bidders[1].amount / 2
        );

        vm.chainId(137);
        bytes32 correctH1 = rs.auction.getBidHash(
            rs.biddingForRound,
            bidders[1].elc,
            bidders[1].amount / 2
        );
        Bid memory bid1 = Bid({
            amount: bidders[1].amount / 2,
            expressLaneController: bidders[1].elc,
            signature: sign(bidders[1].privKey, h1)
        });

        address wrongBidder1 = correctH1.recover(bid1.signature);

        // wrong chain means wrong hash means wrong address
        vm.expectRevert(
            abi.encodeWithSelector(
                InsufficientBalanceAcc.selector,
                wrongBidder1,
                bidders[1].amount / 2,
                0
            )
        );
        rs.auction.resolveMultiBidAuction(bid1, rs.bid0);

        vm.chainId(31337);
        bytes32 h0 = rs.auction.getBidHash(
            rs.biddingForRound,
            bidders[0].elc,
            bidders[0].amount / 2
        );

        Bid memory bid0 = Bid({
            amount: bidders[0].amount / 2,
            expressLaneController: bidders[0].elc,
            signature: sign(bidders[0].privKey, h0)
        });
        vm.chainId(137);
        bytes32 correctH0 = rs.auction.getBidHash(
            rs.biddingForRound,
            bidders[0].elc,
            bidders[0].amount / 2
        );

        address wrongBidder0 = correctH0.recover(bid0.signature);

        // wrong chain means wrong hash means wrong address
        vm.expectRevert(
            abi.encodeWithSelector(
                InsufficientBalanceAcc.selector,
                wrongBidder0,
                bidders[0].amount / 2,
                0
            )
        );
        rs.auction.resolveMultiBidAuction(rs.bid1, bid0);

        // wrong chain means wrong hash means wrong address
        vm.expectRevert(
            abi.encodeWithSelector(
                InsufficientBalanceAcc.selector,
                wrongBidder1,
                bidders[1].amount / 2,
                0
            )
        );
        rs.auction.resolveSingleBidAuction(bid1);
    }

    function testCannotResolveWrongContract() public {
        ResolveSetup memory rs = deployDepositAndBids();

        (, bytes memory res) = address(rs.auction).delegatecall(
            abi.encodeWithSelector(
                rs.auction.getBidHash.selector,
                rs.biddingForRound,
                bidders[1].elc,
                bidders[1].amount / 2
            )
        );
        bytes32 h1 = bytes32(res);

        Bid memory bid1 = Bid({
            amount: bidders[1].amount / 2,
            expressLaneController: bidders[1].elc,
            signature: sign(bidders[1].privKey, h1)
        });
        bytes32 correctH1 = rs.auction.getBidHash(
            rs.biddingForRound,
            bidders[1].elc,
            bidders[1].amount / 2
        );
        address wrongBidder1 = correctH1.recover(bid1.signature);

        // wrong chain means wrong hash means wrong address
        vm.expectRevert(
            abi.encodeWithSelector(
                InsufficientBalanceAcc.selector,
                wrongBidder1,
                bidders[1].amount / 2,
                0
            )
        );
        rs.auction.resolveMultiBidAuction(bid1, rs.bid0);

        (, res) = address(rs.auction).delegatecall(
            abi.encodeWithSelector(
                rs.auction.getBidHash.selector,
                rs.biddingForRound,
                bidders[0].elc,
                bidders[0].amount / 2
            )
        );
        bytes32 h0 = bytes32(res);
        Bid memory bid0 = Bid({
            amount: bidders[0].amount / 2,
            expressLaneController: bidders[0].elc,
            signature: sign(bidders[0].privKey, h0)
        });
        bytes32 correctH0 = rs.auction.getBidHash(
            rs.biddingForRound,
            bidders[0].elc,
            bidders[0].amount / 2
        );
        address wrongBidder0 = correctH0.recover(bid0.signature);

        // wrong chain means wrong hash means wrong address
        vm.expectRevert(
            abi.encodeWithSelector(
                InsufficientBalanceAcc.selector,
                wrongBidder0,
                bidders[0].amount / 2,
                0
            )
        );
        rs.auction.resolveMultiBidAuction(rs.bid1, bid0);

        // wrong chain means wrong hash means wrong address
        vm.expectRevert(
            abi.encodeWithSelector(
                InsufficientBalanceAcc.selector,
                wrongBidder0,
                bidders[0].amount / 2,
                0
            )
        );
        rs.auction.resolveSingleBidAuction(bid0);
    }

    error ECDSAInvalidSignature();

    function testCannotResolveWrongSig() public {
        ResolveSetup memory rs = deployDepositAndBids();

        bytes32 h1 = rs.auction.getBidHash(
            rs.biddingForRound,
            bidders[1].elc,
            bidders[1].amount / 2
        );
        (, bytes32 r2, bytes32 s2) = vm.sign(bidders[1].privKey, h1);
        uint8 badV = 17;
        Bid memory bid1 = Bid({
            amount: bidders[1].amount / 2,
            expressLaneController: bidders[1].elc,
            signature: abi.encodePacked(r2, s2, badV)
        });

        // bad v means invalid sig
        // vm.expectRevert(ECDSAInvalidSignature.selector);
        vm.expectRevert(abi.encodePacked("ECDSA: invalid signature 'v' value"));
        rs.auction.resolveMultiBidAuction(bid1, rs.bid0);

        bytes32 h0 = rs.auction.getBidHash(
            rs.biddingForRound,
            bidders[0].elc,
            bidders[0].amount / 2
        );
        (, bytes32 r1, bytes32 s1) = vm.sign(bidders[0].privKey, h0);
        Bid memory bid0 = Bid({
            amount: bidders[0].amount / 2,
            expressLaneController: bidders[0].elc,
            signature: abi.encodePacked(r1, s1, badV)
        });

        // bad v means invalid sig
        // vm.expectRevert(ECDSAInvalidSignature.selector);
        vm.expectRevert(abi.encodePacked("ECDSA: invalid signature 'v' value"));
        rs.auction.resolveMultiBidAuction(rs.bid1, bid0);

        // bad v means invalid sig
        // vm.expectRevert(ECDSAInvalidSignature.selector);
        vm.expectRevert(abi.encodePacked("ECDSA: invalid signature 'v' value"));
        rs.auction.resolveSingleBidAuction(bid0);
    }

    function testCannotResolveBeforeRoundCloses() public {
        ResolveSetup memory rs = deployDepositAndBids();
        assertEq(rs.auction.isAuctionRoundClosed(), true, "Auction round not closed");

        vm.warp(block.timestamp - 1);

        // rewind to open the auction
        assertEq(rs.auction.isAuctionRoundClosed(), false, "Auction round not open");

        vm.expectRevert(abi.encodeWithSelector(AuctionNotClosed.selector));
        rs.auction.resolveMultiBidAuction(rs.bid1, rs.bid0);

        vm.expectRevert(abi.encodeWithSelector(AuctionNotClosed.selector));
        rs.auction.resolveSingleBidAuction(rs.bid1);

        // go forward again to close again
        vm.warp(block.timestamp + 1);
        assertEq(rs.auction.isAuctionRoundClosed(), true, "Auction round not closed");
        rs.auction.resolveMultiBidAuction(rs.bid1, rs.bid0);
    }

    function checkResolvedRounds(
        IExpressLaneAuction auction,
        ELCRound memory expected0,
        ELCRound memory expected1
    ) internal {
        (ELCRound memory actual0, ELCRound memory actual1) = auction.resolvedRounds();
        assertEq(actual0.expressLaneController, expected0.expressLaneController, "0 elc");
        assertEq(actual0.round, expected0.round, "0 round");
        assertEq(actual1.expressLaneController, expected1.expressLaneController, "1 elc");
        assertEq(actual1.round, expected1.round, "1 round");
    }

    function testResolveMultiBidAuction() public {
        ResolveSetup memory rs = deployDepositAndBids();
        uint64 biddingForRound = rs.auction.currentRound() + 1;
        (, uint64 roundDurationSeconds, uint64 auctionClosingSeconds, ) = rs
            .auction
            .roundTimingInfo();
        uint256 auctionBalanceBefore = rs.erc20.balanceOf(address(rs.auction));

        vm.expectEmit(true, true, true, true);
        emit SetExpressLaneController(
            biddingForRound,
            address(0),
            bidders[1].elc,
            address(0),
            uint64(block.timestamp + auctionClosingSeconds),
            uint64(block.timestamp + auctionClosingSeconds + roundDurationSeconds - 1)
        );
        vm.expectEmit(true, true, true, true);
        emit AuctionResolved(
            true,
            biddingForRound,
            bidders[1].addr,
            bidders[1].elc,
            bidders[1].amount / 2,
            bidders[0].amount / 2,
            uint64(block.timestamp + auctionClosingSeconds),
            uint64(block.timestamp + auctionClosingSeconds + roundDurationSeconds - 1)
        );
        rs.auction.resolveMultiBidAuction(rs.bid1, rs.bid0);

        // firstPriceBidder (bidders[1].addr) pays the price of the second price bidder (bidders[0].addr)
        assertEq(rs.auction.balanceOf(bidders[1].addr), bidders[1].amount - bidders[0].amount / 2);
        assertEq(rs.auction.balanceOf(bidders[0].addr), bidders[0].amount);
        assertEq(rs.auction.beneficiaryBalance(), bidders[0].amount / 2);
        assertEq(rs.erc20.balanceOf(address(rs.auction)), auctionBalanceBefore);
        ELCRound memory expected0 = ELCRound(rs.bid1.expressLaneController, biddingForRound);
        checkResolvedRounds(rs.auction, expected0, ELCRound(address(0), 0));

        // cannot resolve same bid
        vm.expectRevert(abi.encodeWithSelector(RoundAlreadyResolved.selector, biddingForRound));
        rs.auction.resolveMultiBidAuction(rs.bid1, rs.bid0);

        // cannot resolve other bids for the same round
        Bid[2] memory bid34;
        bid34[0] = Bid({
            amount: bidders[2].amount / 4,
            expressLaneController: bidders[2].elc,
            signature: sign(
                bidders[2].privKey,
                rs.auction.getBidHash(biddingForRound, bidders[2].elc, bidders[2].amount / 4)
            )
        });
        bid34[1] = Bid({
            amount: bidders[3].amount / 4,
            expressLaneController: bidders[3].elc,
            signature: sign(
                bidders[3].privKey,
                rs.auction.getBidHash(biddingForRound, bidders[3].elc, bidders[3].amount / 4)
            )
        });

        vm.expectRevert(abi.encodeWithSelector(RoundAlreadyResolved.selector, biddingForRound));
        rs.auction.resolveMultiBidAuction(bid34[1], bid34[0]);

        vm.warp(block.timestamp + roundDurationSeconds);

        // since we're now on the next round the bid hash will be incorrect
        // and the signature will return an unexpected address, which will have no balance
        vm.expectRevert(
            abi.encodeWithSelector(
                InsufficientBalanceAcc.selector,
                rs
                    .auction
                    .getBidHash(
                        rs.auction.currentRound() + 1,
                        bidders[3].elc,
                        bidders[3].amount / 4
                    )
                    .recover(bid34[1].signature),
                bidders[3].amount / 4,
                0
            )
        );
        rs.auction.resolveMultiBidAuction(bid34[1], bid34[0]);

        // successful resolution with correct round
        biddingForRound = rs.auction.currentRound() + 1;
        bid34[0] = Bid({
            amount: bidders[2].amount / 4,
            expressLaneController: bidders[2].elc,
            signature: sign(
                bidders[2].privKey,
                rs.auction.getBidHash(biddingForRound, bidders[2].elc, bidders[2].amount / 4)
            )
        });
        bid34[1] = Bid({
            amount: bidders[3].amount / 4,
            expressLaneController: bidders[3].elc,
            signature: sign(
                bidders[3].privKey,
                rs.auction.getBidHash(biddingForRound, bidders[3].elc, bidders[3].amount / 4)
            )
        });

        auctionBalanceBefore = rs.erc20.balanceOf(address(rs.auction));
        uint256 beneficiaryBalanceBefore = rs.auction.beneficiaryBalance();

        vm.expectEmit(true, true, true, true);
        emit SetExpressLaneController(
            biddingForRound,
            address(0),
            bidders[3].elc,
            address(0),
            uint64(block.timestamp + auctionClosingSeconds),
            uint64(block.timestamp + auctionClosingSeconds + roundDurationSeconds - 1)
        );
        vm.expectEmit(true, true, true, true);
        emit AuctionResolved(
            true,
            biddingForRound,
            bidders[3].addr,
            bidders[3].elc,
            bidders[3].amount / 4,
            bidders[2].amount / 4,
            uint64(block.timestamp + auctionClosingSeconds),
            uint64(block.timestamp + auctionClosingSeconds + roundDurationSeconds - 1)
        );
        rs.auction.resolveMultiBidAuction(bid34[1], bid34[0]);

        assertEq(
            rs.auction.balanceOf(bidders[3].addr),
            bidders[3].amount - bidders[2].amount / 4,
            "bidders[3].addr balance"
        );
        assertEq(
            rs.auction.balanceOf(bidders[2].addr),
            bidders[2].amount,
            "bidders[2].addr balance"
        );
        assertEq(
            rs.auction.beneficiaryBalance() - beneficiaryBalanceBefore,
            bidders[2].amount / 4,
            "beneficiary balance"
        );
        assertEq(rs.erc20.balanceOf(address(rs.auction)), auctionBalanceBefore, "auction balance");
        checkResolvedRounds(
            rs.auction,
            ELCRound(bid34[1].expressLaneController, biddingForRound),
            expected0
        );

        vm.stopPrank();
    }

    function testResolveMultiBidAuctionWithdrawalInitiated() public {
        ResolveSetup memory rs = deployDepositAndBids();
        vm.stopPrank();

        // go back and initiate a withdrawal
        vm.warp(block.timestamp - 1);

        vm.prank(bidders[0].addr);
        rs.auction.initiateWithdrawal();

        vm.prank(bidders[1].addr);
        rs.auction.initiateWithdrawal();

        vm.warp(block.timestamp + 1);

        vm.prank(auctioneer);
        rs.auction.resolveMultiBidAuction(rs.bid1, rs.bid0);
    }

    function testResolveMultiBidAuctionWithdrawalInitiatedRoundPlusOne() public {
        ResolveSetup memory rs = deployDepositAndBids();
        vm.stopPrank();

        // go back and initiate a withdrawal
        (, uint64 roundDurationSeconds, , ) = rs.auction.roundTimingInfo();
        vm.warp(block.timestamp - 1 - roundDurationSeconds);

        vm.prank(bidders[0].addr);
        rs.auction.initiateWithdrawal();

        vm.prank(bidders[1].addr);
        rs.auction.initiateWithdrawal();

        vm.warp(block.timestamp + 1 + roundDurationSeconds);

        vm.prank(auctioneer);
        rs.auction.resolveMultiBidAuction(rs.bid1, rs.bid0);
    }

    function testResolveMultiBidAuctionWithdrawalInitiatedRoundPlusTwoSecondPrice() public {
        ResolveSetup memory rs = deployDepositAndBids();
        vm.stopPrank();

        // go back and initiate a withdrawal
        (, uint64 roundDurationSeconds, , ) = rs.auction.roundTimingInfo();
        vm.warp(block.timestamp - 1 - roundDurationSeconds * 2);

        vm.prank(bidders[0].addr);
        rs.auction.initiateWithdrawal();

        vm.warp(block.timestamp + 1 + roundDurationSeconds * 2);

        vm.prank(auctioneer);
        vm.expectRevert(
            abi.encodeWithSelector(
                InsufficientBalanceAcc.selector,
                bidders[0].addr,
                rs.bid0.amount,
                0
            )
        );
        rs.auction.resolveMultiBidAuction(rs.bid1, rs.bid0);
    }

    function testResolveMultiBidAuctionWithdrawalInitiatedRoundPlusTwoFirstPrice() public {
        ResolveSetup memory rs = deployDepositAndBids();
        vm.stopPrank();

        // go back and initiate a withdrawal
        (, uint64 roundDurationSeconds, , ) = rs.auction.roundTimingInfo();
        vm.warp(block.timestamp - 1 - roundDurationSeconds * 2);

        vm.prank(bidders[1].addr);
        rs.auction.initiateWithdrawal();

        vm.warp(block.timestamp + 1 + roundDurationSeconds * 2);

        vm.prank(auctioneer);
        vm.expectRevert(
            abi.encodeWithSelector(
                InsufficientBalanceAcc.selector,
                bidders[1].addr,
                rs.bid1.amount,
                0
            )
        );
        rs.auction.resolveMultiBidAuction(rs.bid1, rs.bid0);
    }

    function testResolveSingleBidAuction() public {
        ResolveSetup memory rs = deployDepositAndBids();
        uint64 biddingForRound = rs.auction.currentRound() + 1;
        (, uint64 roundDurationSeconds, uint64 auctionClosingSeconds, ) = rs
            .auction
            .roundTimingInfo();

        uint256 auctionBalanceBefore = rs.erc20.balanceOf(address(rs.auction));

        vm.expectEmit(true, true, true, true);
        emit SetExpressLaneController(
            biddingForRound,
            address(0),
            bidders[1].elc,
            address(0),
            uint64(block.timestamp + auctionClosingSeconds),
            uint64(block.timestamp + auctionClosingSeconds + roundDurationSeconds - 1)
        );
        vm.expectEmit(true, true, true, true);
        emit AuctionResolved(
            false,
            biddingForRound,
            bidders[1].addr,
            bidders[1].elc,
            bidders[1].amount / 2,
            minReservePrice,
            uint64(block.timestamp + auctionClosingSeconds),
            uint64(block.timestamp + auctionClosingSeconds + roundDurationSeconds - 1)
        );
        rs.auction.resolveSingleBidAuction(rs.bid1);

        // firstPriceBidder (bidders[1].addr) pays the reserve price
        assertEq(rs.auction.balanceOf(bidders[1].addr), bidders[1].amount - minReservePrice);
        assertEq(rs.auction.balanceOf(bidders[0].addr), bidders[0].amount);
        assertEq(rs.auction.beneficiaryBalance(), minReservePrice);
        assertEq(rs.erc20.balanceOf(address(rs.auction)), auctionBalanceBefore);
        ELCRound memory expected0 = ELCRound(rs.bid1.expressLaneController, biddingForRound);
        checkResolvedRounds(rs.auction, expected0, ELCRound(address(0), 0));
    }

    function testCanSetReservePrice() public {
        ResolveSetup memory rs = deployDepositAndBids();
        // start of the test round
        (
            uint64 offsetTimestampA,
            uint64 roundDurationSeconds,
            uint64 auctionClosingSeconds,
            uint64 reserveSubmissionSeconds
        ) = rs.auction.roundTimingInfo();
        vm.warp(offsetTimestampA + roundDurationSeconds * testRound);
        vm.stopPrank();

        assertEq(rs.auction.reservePrice(), minReservePrice, "before reserve price");

        // missing the correct role
        bytes memory revertString = abi.encodePacked(
            "AccessControl: account ",
            Strings.toHexString(uint160(address(this)), 20),
            " is missing role ",
            Strings.toHexString(uint256(rs.auction.RESERVE_SETTER_ROLE()), 32)
        );
        vm.expectRevert(revertString);
        rs.auction.setReservePrice(minReservePrice + 1);

        // too low
        vm.prank(reservePriceSetter);
        vm.expectRevert(
            abi.encodeWithSelector(
                ReservePriceTooLow.selector,
                minReservePrice - 1,
                minReservePrice
            )
        );
        rs.auction.setReservePrice(minReservePrice - 1);

        // before blackout
        vm.prank(reservePriceSetter);
        vm.expectEmit(true, true, true, true);
        emit SetReservePrice(minReservePrice, minReservePrice);
        rs.auction.setReservePrice(minReservePrice);
        assertEq(rs.auction.reservePrice(), minReservePrice);
        vm.prank(reservePriceSetter);
        vm.expectEmit(true, true, true, true);
        emit SetReservePrice(minReservePrice, minReservePrice + 1);
        rs.auction.setReservePrice(minReservePrice + 1);
        assertEq(rs.auction.reservePrice(), minReservePrice + 1);

        // during blackout
        vm.warp(
            offsetTimestamp +
                roundDurationSeconds *
                (testRound + 1) -
                auctionClosingSeconds -
                reserveSubmissionSeconds
        );

        vm.prank(reservePriceSetter);
        vm.expectRevert(abi.encodeWithSelector(ReserveBlackout.selector));
        rs.auction.setReservePrice(minReservePrice);

        vm.warp(offsetTimestamp + roundDurationSeconds * (testRound + 1) - auctionClosingSeconds);

        vm.prank(reservePriceSetter);
        vm.expectRevert(abi.encodeWithSelector(ReserveBlackout.selector));
        rs.auction.setReservePrice(minReservePrice);

        vm.prank(auctioneer);
        rs.auction.resolveMultiBidAuction(rs.bid1, rs.bid0);

        // after blackout, but in same round
        vm.prank(reservePriceSetter);
        vm.expectEmit(true, true, true, true);
        emit SetReservePrice(minReservePrice + 1, minReservePrice + 2);
        rs.auction.setReservePrice(minReservePrice + 2);
        assertEq(rs.auction.reservePrice(), minReservePrice + 2);
    }

    function testCanSetMinReservePrice() public {
        (, IExpressLaneAuction auction) = deploy();
        vm.prank(reservePriceSetter);
        auction.setReservePrice(minReservePrice * 2);

        bytes memory revertString = abi.encodePacked(
            "AccessControl: account ",
            Strings.toHexString(uint160(address(this)), 20),
            " is missing role ",
            Strings.toHexString(uint256(auction.MIN_RESERVE_SETTER_ROLE()), 32)
        );
        vm.expectRevert(revertString);
        auction.setMinReservePrice(minReservePrice + 1);

        assertEq(auction.minReservePrice(), minReservePrice, "min reserve a");
        assertEq(auction.reservePrice(), minReservePrice * 2, "reserve a");
        // increase
        vm.prank(minReservePriceSetter);
        vm.expectEmit(true, true, true, true);
        emit SetMinReservePrice(minReservePrice, minReservePrice + 1);
        auction.setMinReservePrice(minReservePrice + 1);
        assertEq(auction.minReservePrice(), minReservePrice + 1, "min reserve b");
        assertEq(auction.reservePrice(), minReservePrice * 2, "reserve b");

        // decrease
        vm.prank(minReservePriceSetter);
        vm.expectEmit(true, true, true, true);
        emit SetMinReservePrice(minReservePrice + 1, minReservePrice - 1);
        auction.setMinReservePrice(minReservePrice - 1);
        assertEq(auction.minReservePrice(), minReservePrice - 1, "min reserve c");
        assertEq(auction.reservePrice(), minReservePrice * 2, "reserve c");

        // increase beyond reserve
        vm.prank(minReservePriceSetter);
        vm.expectEmit(true, true, true, true);
        emit SetMinReservePrice(minReservePrice - 1, minReservePrice * 2 + 1);
        vm.expectEmit(true, true, true, true);
        emit SetReservePrice(minReservePrice * 2, minReservePrice * 2 + 1);
        auction.setMinReservePrice(minReservePrice * 2 + 1);
        assertEq(auction.minReservePrice(), minReservePrice * 2 + 1, "min reserve d");
        assertEq(auction.reservePrice(), minReservePrice * 2 + 1, "reserve d");

        // and decrease below without changing back
        vm.prank(minReservePriceSetter);
        vm.expectEmit(true, true, true, true);
        emit SetMinReservePrice(minReservePrice * 2 + 1, minReservePrice * 2);
        auction.setMinReservePrice(minReservePrice * 2);
        assertEq(auction.minReservePrice(), minReservePrice * 2, "min reserve e");
        assertEq(auction.reservePrice(), minReservePrice * 2 + 1, "reserve e");

        // can set during blackout
        (
            ,
            uint64 roundDurationSeconds,
            uint64 auctionClosingSeconds,
            uint64 reserveSubmissionSeconds
        ) = auction.roundTimingInfo();
        vm.warp(
            block.timestamp +
                roundDurationSeconds -
                auctionClosingSeconds -
                reserveSubmissionSeconds
        );
        assertEq(auction.isReserveBlackout(), true);

        vm.prank(minReservePriceSetter);
        vm.expectEmit(true, true, true, true);
        emit SetMinReservePrice(minReservePrice * 2, minReservePrice * 2 + 2);
        vm.expectEmit(true, true, true, true);
        emit SetReservePrice(minReservePrice * 2 + 1, minReservePrice * 2 + 2);
        auction.setMinReservePrice(minReservePrice * 2 + 2);
        assertEq(auction.minReservePrice(), minReservePrice * 2 + 2, "min reserve f");
        assertEq(auction.reservePrice(), minReservePrice * 2 + 2, "reserve f");
    }

    function testTransferELC() public {
        ResolveSetup memory rs = deployDepositAndBids();
        vm.stopPrank();

        // cant transfer for previous rounds
        vm.expectRevert(abi.encodeWithSelector(RoundTooOld.selector, testRound - 1, testRound));
        rs.auction.transferExpressLaneController(testRound - 1, bidders[0].elc);

        // cant transfer before something is set
        vm.expectRevert(abi.encodeWithSelector(RoundNotResolved.selector, testRound));
        rs.auction.transferExpressLaneController(testRound, bidders[0].elc);
        vm.expectRevert(abi.encodeWithSelector(RoundNotResolved.selector, testRound + 1));
        rs.auction.transferExpressLaneController(testRound + 1, bidders[0].elc);

        // resolve a round
        vm.prank(auctioneer);
        rs.auction.resolveMultiBidAuction(rs.bid1, rs.bid0);

        // current round still not resolved
        vm.expectRevert(abi.encodeWithSelector(RoundNotResolved.selector, testRound));
        rs.auction.transferExpressLaneController(testRound, bidders[0].elc);
        vm.expectRevert(
            abi.encodeWithSelector(
                NotExpressLaneController.selector,
                testRound + 1,
                bidders[1].elc,
                address(this)
            )
        );
        rs.auction.transferExpressLaneController(testRound + 1, bidders[0].elc);

        (uint64 start, uint64 end) = rs.auction.roundTimestamps(testRound + 1);
        vm.prank(bidders[1].elc);
        vm.expectEmit(true, true, true, true);
        emit SetExpressLaneController(
            testRound + 1,
            bidders[1].elc,
            bidders[0].elc,
            bidders[1].elc,
            start,
            end
        );
        rs.auction.transferExpressLaneController(testRound + 1, bidders[0].elc);

        (, uint64 roundDurationSeconds, , ) = rs.auction.roundTimingInfo();
        vm.warp(block.timestamp + roundDurationSeconds);

        // round has moved forward
        vm.expectRevert(abi.encodeWithSelector(RoundTooOld.selector, testRound, testRound + 1));
        rs.auction.transferExpressLaneController(testRound, bidders[0].elc);
        vm.expectRevert(abi.encodeWithSelector(RoundNotResolved.selector, testRound + 2));
        rs.auction.transferExpressLaneController(testRound + 2, bidders[0].elc);

        // can still change the current
        vm.prank(bidders[0].elc);
        vm.expectEmit(true, true, true, true);
        emit SetExpressLaneController(
            testRound + 1,
            bidders[0].elc,
            bidders[1].elc,
            bidders[0].elc,
            uint64(block.timestamp),
            end
        );
        rs.auction.transferExpressLaneController(testRound + 1, bidders[1].elc);

        // some new bids for the next round
        bytes32 h2 = rs.auction.getBidHash(testRound + 2, bidders[2].elc, bidders[2].amount / 2);
        Bid memory bid2 = Bid({
            amount: bidders[2].amount / 2,
            expressLaneController: bidders[2].elc,
            signature: sign(bidders[2].privKey, h2)
        });
        bytes32 h3 = rs.auction.getBidHash(testRound + 2, bidders[3].elc, bidders[3].amount / 2);
        Bid memory bid3 = Bid({
            amount: bidders[3].amount / 2,
            expressLaneController: bidders[3].elc,
            signature: sign(bidders[3].privKey, h3)
        });

        vm.prank(auctioneer);
        rs.auction.resolveMultiBidAuction(bid3, bid2);

        // change current
        vm.prank(bidders[1].elc);
        vm.expectEmit(true, true, true, true);
        emit SetExpressLaneController(
            testRound + 1,
            bidders[1].elc,
            bidders[0].elc,
            bidders[1].elc,
            uint64(block.timestamp),
            end
        );
        rs.auction.transferExpressLaneController(testRound + 1, bidders[0].elc);

        // cant change next from wrong sender
        vm.expectRevert(
            abi.encodeWithSelector(
                NotExpressLaneController.selector,
                testRound + 2,
                bidders[3].elc,
                address(this)
            )
        );
        rs.auction.transferExpressLaneController(testRound + 2, bidders[2].elc);

        // change next now
        start = start + roundDuration;
        end = end + roundDuration;
        vm.prank(bidders[3].elc);
        vm.expectEmit(true, true, true, true);
        emit SetExpressLaneController(
            testRound + 2,
            bidders[3].elc,
            bidders[2].elc,
            bidders[3].elc,
            start,
            end
        );
        rs.auction.transferExpressLaneController(testRound + 2, bidders[2].elc);

        // set a transferor and have them transfer
        vm.prank(bidders[2].elc);
        rs.auction.setTransferor(Transferor(bidders[2].addr, 1000));

        vm.prank(bidders[3].elc);
        vm.expectRevert(
            abi.encodeWithSelector(
                testRound + 2,
                NotTransferor.selector,
                bidders[2].addr,
                bidders[3].elc
            )
        );
        rs.auction.transferExpressLaneController(testRound + 2, bidders[2].elc);

        // change next now
        vm.prank(bidders[2].addr);
        vm.expectEmit(true, true, true, true);
        emit SetExpressLaneController(
            testRound + 2,
            bidders[2].elc,
            bidders[3].elc,
            bidders[2].addr,
            start,
            end
        );
        rs.auction.transferExpressLaneController(testRound + 2, bidders[3].elc);
    }

    function testSetTransferor() public {
        (, IExpressLaneAuction auction) = deploy();

        address elc = vm.addr(1559);
        address transferor = vm.addr(1560);
        address transferor2 = vm.addr(1561);
        uint64 fixedUntilRound = 137;
        address actualTransferor;
        uint64 actualFixedUntil;
        (actualTransferor, actualFixedUntil) = auction.transferorOf(elc);
        assertEq(actualTransferor, address(0));
        assertEq(actualFixedUntil, 0);

        vm.prank(elc);
        vm.expectEmit(true, true, true, true);
        emit SetTransferor(elc, transferor, 0);
        auction.setTransferor(Transferor({addr: transferor, fixedUntilRound: 0}));
        (actualTransferor, actualFixedUntil) = auction.transferorOf(elc);
        assertEq(actualTransferor, transferor);
        assertEq(actualFixedUntil, 0);

        vm.prank(elc);
        vm.expectEmit(true, true, true, true);
        emit SetTransferor(elc, transferor2, fixedUntilRound);
        auction.setTransferor(Transferor({addr: transferor2, fixedUntilRound: fixedUntilRound}));
        (actualTransferor, actualFixedUntil) = auction.transferorOf(elc);
        assertEq(actualTransferor, transferor2);
        assertEq(actualFixedUntil, fixedUntilRound);

        vm.prank(elc);
        vm.expectRevert(abi.encodeWithSelector(FixedTransferor.selector, fixedUntilRound));
        auction.setTransferor(Transferor({addr: transferor, fixedUntilRound: fixedUntilRound + 1}));

        while (auction.currentRound() < fixedUntilRound) {
            vm.warp(block.timestamp + roundDuration);
        }

        assertEq(auction.currentRound(), fixedUntilRound);
        vm.prank(elc);
        vm.expectEmit(true, true, true, true);
        emit SetTransferor(elc, transferor, fixedUntilRound + 1);
        auction.setTransferor(Transferor({addr: transferor, fixedUntilRound: fixedUntilRound + 1}));
        (actualTransferor, actualFixedUntil) = auction.transferorOf(elc);
        assertEq(actualTransferor, transferor);
        assertEq(actualFixedUntil, fixedUntilRound + 1);
    }

    function testSetBeneficiary() public {
        (, IExpressLaneAuction auction) = deploy();

        address newBeneficiary = vm.addr(9090);

        bytes memory revertString = abi.encodePacked(
            "AccessControl: account ",
            Strings.toHexString(uint160(address(this)), 20),
            " is missing role ",
            Strings.toHexString(uint256(auction.BENEFICIARY_SETTER_ROLE()), 32)
        );
        vm.expectRevert(revertString);
        auction.setBeneficiary(newBeneficiary);

        vm.prank(beneficiarySetter);
        vm.expectEmit(true, true, true, true);
        emit SetBeneficiary(beneficiary, newBeneficiary);
        auction.setBeneficiary(newBeneficiary);
        assertEq(auction.beneficiary(), newBeneficiary, "new beneficiary");
    }

    function testSetRoundTimingInfo() public {
        (, IExpressLaneAuction auction) = deploy();

        RoundTimingInfo memory newInfo = RoundTimingInfo({
            offsetTimestamp: 10,
            roundDurationSeconds: 70,
            auctionClosingSeconds: 10,
            reserveSubmissionSeconds: 20
        });

        bytes memory revertString = abi.encodePacked(
            "AccessControl: account ",
            Strings.toHexString(uint160(address(this)), 20),
            " is missing role ",
            Strings.toHexString(uint256(auction.ROUND_TIMING_SETTER_ROLE()), 32)
        );
        vm.expectRevert(revertString);
        auction.setRoundTimingInfo(newInfo);

        // set to round 23
        vm.warp(offsetTimestamp + roundDuration * 23);
        // now use an offset that would put us on round 24
        vm.prank(roundTimingSetter);
        vm.expectRevert(abi.encodeWithSelector(InvalidNewRound.selector, 23, 24));
        auction.setRoundTimingInfo(
            RoundTimingInfo({
                offsetTimestamp: offsetTimestamp - roundDuration,
                roundDurationSeconds: roundDuration,
                auctionClosingSeconds: 10,
                reserveSubmissionSeconds: 20
            })
        );

        // round 23 but offset incorrect offset
        vm.prank(roundTimingSetter);
        vm.expectRevert(
            abi.encodeWithSelector(
                InvalidNewStart.selector,
                offsetTimestamp + roundDuration * 24,
                offsetTimestamp + (roundDuration - 1) * 24
            )
        );
        auction.setRoundTimingInfo(
            RoundTimingInfo({
                offsetTimestamp: offsetTimestamp,
                roundDurationSeconds: roundDuration - 1,
                auctionClosingSeconds: 10,
                reserveSubmissionSeconds: 20
            })
        );

        uint64 longDuration = 86401;
        (uint64 start, ) = auction.roundTimestamps(auction.currentRound() + 1);
        uint64 newOffset = start - longDuration * 24;

        vm.prank(roundTimingSetter);
        vm.expectRevert(abi.encodeWithSelector(RoundTooLong.selector, longDuration));
        auction.setRoundTimingInfo(
            RoundTimingInfo({
                offsetTimestamp: newOffset,
                roundDurationSeconds: longDuration,
                auctionClosingSeconds: 10,
                reserveSubmissionSeconds: 20
            })
        );

        vm.prank(roundTimingSetter);
        vm.expectRevert(abi.encodeWithSelector(RoundDurationTooShort.selector));
        auction.setRoundTimingInfo(
            RoundTimingInfo({
                offsetTimestamp: offsetTimestamp,
                roundDurationSeconds: roundDuration,
                auctionClosingSeconds: roundDuration / 2,
                reserveSubmissionSeconds: roundDuration / 2 + 1
            })
        );

        uint64 cNewDuration = (roundDuration * 7) / 3;
        (uint64 cStart, ) = auction.roundTimestamps(auction.currentRound() + 1);
        uint64 cNewOffset = cStart - cNewDuration * (auction.currentRound() + 1);

        vm.expectEmit(true, true, true, true);
        emit SetRoundTimingInfo(auction.currentRound(), cNewOffset, cNewDuration, 13, 12);
        vm.prank(roundTimingSetter);
        auction.setRoundTimingInfo(
            RoundTimingInfo({
                offsetTimestamp: cNewOffset,
                roundDurationSeconds: cNewDuration,
                auctionClosingSeconds: 13,
                reserveSubmissionSeconds: 12
            })
        );
        (uint64 offsetAfter, uint64 durationAfter, uint64 acAfter, uint64 rsAfter) = auction
            .roundTimingInfo();
        assertEq(offsetAfter, cNewOffset);
        assertEq(durationAfter, cNewDuration);
        assertEq(acAfter, 13);
        assertEq(rsAfter, 12);
    }
}<|MERGE_RESOLUTION|>--- conflicted
+++ resolved
@@ -47,19 +47,17 @@
         uint64 endTimestamp
     );
     event SetBeneficiary(address oldBeneficiary, address newBeneficiary);
-<<<<<<< HEAD
     event SetTransferor(
         address indexed expressLaneController,
         address indexed transferor,
         uint64 fixedUntilRound
-=======
+    );
     event SetRoundTimingInfo(
         uint64 currentRound,
         uint64 offsetTimestamp,
         uint64 roundDurationSeconds,
         uint64 auctionClosingSeconds,
         uint64 reserveSubmissionSeconds
->>>>>>> e4d85e1d
     );
 
     uint64 roundDuration = 60; // 1 min
@@ -650,15 +648,6 @@
             });
     }
 
-<<<<<<< HEAD
-    function testGetBidBytes() public {
-        (, IExpressLaneAuction auction) = deployAndDeposit();
-        uint64 biddingForRound = auction.currentRound() + 1;
-        bytes memory b0 = auction.getBidBytes(
-            biddingForRound,
-            bidders[0].amount / 2,
-            bidders[0].elc
-=======
     function testGetDomainSeparator() public {
         (MockERC20 erc20, IExpressLaneAuction auction) = deployAndDeposit();
         assertEq(
@@ -674,7 +663,6 @@
                     address(auction)
                 )
             )
->>>>>>> e4d85e1d
         );
     }
 
