--- conflicted
+++ resolved
@@ -45,79 +45,8 @@
     }
 
     function test_executeTransaction() public {
-<<<<<<< HEAD
         _happyExecTx(15);
     }
-=======
-        // fund bridge with some tokens
-        vm.startPrank(user);
-        nativeToken.approve(address(bridge), 100);
-        nativeToken.transfer(address(bridge), 100);
-        vm.stopPrank();
-
-        // create msg receiver on L1
-        ERC20L2ToL1Target target = new ERC20L2ToL1Target();
-        target.setOutbox(address(outbox));
-
-        //// execute transaction
-        uint256 bridgeTokenBalanceBefore = nativeToken.balanceOf(address(bridge));
-        uint256 targetTokenBalanceBefore = nativeToken.balanceOf(address(target));
-
-        bytes32[] memory proof = new bytes32[](1);
-        proof[0] = bytes32(0);
-
-        uint256 withdrawalAmount = 15;
-        bytes memory data = abi.encodeWithSignature("receiveHook()");
-
-        uint256 index = 1;
-        bytes32 itemHash = outbox.calculateItemHash({
-            l2Sender: user,
-            to: address(target),
-            l2Block: 300,
-            l1Block: 20,
-            l2Timestamp: 1234,
-            value: withdrawalAmount,
-            data: data
-        });
-        bytes32 root = outbox.calculateMerkleRoot(proof, index, itemHash);
-        // store root
-        vm.prank(rollup);
-        outbox.updateSendRoot(root, bytes32(uint256(1)));
-
-        outbox.executeTransaction({
-            proof: proof,
-            index: index,
-            l2Sender: user,
-            to: address(target),
-            l2Block: 300,
-            l1Block: 20,
-            l2Timestamp: 1234,
-            value: withdrawalAmount,
-            data: data
-        });
-
-        uint256 bridgeTokenBalanceAfter = nativeToken.balanceOf(address(bridge));
-        assertEq(
-            bridgeTokenBalanceBefore - bridgeTokenBalanceAfter,
-            withdrawalAmount,
-            "Invalid bridge token balance"
-        );
-
-        uint256 targetTokenBalanceAfter = nativeToken.balanceOf(address(target));
-        assertEq(
-            targetTokenBalanceAfter - targetTokenBalanceBefore,
-            withdrawalAmount,
-            "Invalid target token balance"
-        );
-
-        /// check context was properly set during execution
-        assertEq(uint256(target.l2Block()), 300, "Invalid l2Block");
-        assertEq(uint256(target.timestamp()), 1234, "Invalid timestamp");
-        assertEq(uint256(target.outputId()), index, "Invalid outputId");
-        assertEq(target.sender(), user, "Invalid sender");
-        assertEq(uint256(target.l1Block()), 20, "Invalid l1Block");
-        assertEq(uint256(target.withdrawalAmount()), withdrawalAmount, "Invalid withdrawalAmount");
->>>>>>> 26e33373
 
     function test_executeTransactionZeroValue() public {
         _happyExecTx(0);
@@ -458,7 +387,10 @@
         uint256 index;
         bytes32 itemHash;
     }
-    function _happyExecTx(uint256 withdrawalAmount) public {
+
+    function _happyExecTx(
+        uint256 withdrawalAmount
+    ) public {
         HappyExecTxStackVars memory vars;
 
         // fund bridge with some tokens
@@ -466,7 +398,7 @@
         nativeToken.approve(address(bridge), 100);
         nativeToken.transfer(address(bridge), 100);
         vm.stopPrank();
-        
+
         // create msg receiver on L1
         vars.target = new ERC20L2ToL1Target();
         vars.target.setOutbox(address(outbox));
@@ -493,10 +425,7 @@
         bytes32 root = outbox.calculateMerkleRoot(proof, vars.index, vars.itemHash);
         // store root
         vm.prank(rollup);
-        outbox.updateSendRoot(
-            root,
-            bytes32(uint256(1))
-        );
+        outbox.updateSendRoot(root, bytes32(uint256(1)));
 
         outbox.executeTransaction({
             proof: proof,
@@ -530,7 +459,9 @@
         assertEq(uint256(vars.target.outputId()), vars.index, "Invalid outputId");
         assertEq(vars.target.sender(), user, "Invalid sender");
         assertEq(uint256(vars.target.l1Block()), 20, "Invalid l1Block");
-        assertEq(uint256(vars.target.withdrawalAmount()), withdrawalAmount, "Invalid withdrawalAmount");
+        assertEq(
+            uint256(vars.target.withdrawalAmount()), withdrawalAmount, "Invalid withdrawalAmount"
+        );
 
         vm.expectRevert(abi.encodeWithSignature("AlreadySpent(uint256)", vars.index));
         outbox.executeTransaction({
