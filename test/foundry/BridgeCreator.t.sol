// SPDX-License-Identifier: UNLICENSED
pragma solidity ^0.8.4;

import "forge-std/Test.sol";
import "./util/TestUtil.sol";
import "../../src/rollup/BridgeCreator.sol";
import "../../src/bridge/ISequencerInbox.sol";
import "../../src/bridge/AbsInbox.sol";
import "@openzeppelin/contracts/token/ERC20/ERC20.sol";
import "@openzeppelin/contracts/token/ERC20/presets/ERC20PresetFixedSupply.sol";

contract BridgeCreatorTest is Test {
    BridgeCreator public creator;
    address public owner = address(100);
    uint256 public constant MAX_DATA_SIZE = 117_964;
    IReader4844 dummyReader4844 = IReader4844(address(137));

    BridgeCreator.BridgeTemplates ethBasedTemplates = BridgeCreator.BridgeTemplates({
        bridge: new Bridge(),
        sequencerInbox: new SequencerInbox(MAX_DATA_SIZE, dummyReader4844, false, false),
        delayBufferableSequencerInbox: new SequencerInbox(MAX_DATA_SIZE, dummyReader4844, false, true),
        inbox: new Inbox(MAX_DATA_SIZE),
        rollupEventInbox: new RollupEventInbox(),
        outbox: new Outbox()
    });
    BridgeCreator.BridgeTemplates erc20BasedTemplates = BridgeCreator.BridgeTemplates({
        bridge: new ERC20Bridge(),
        sequencerInbox: new SequencerInbox(MAX_DATA_SIZE, dummyReader4844, true, false),
        delayBufferableSequencerInbox: new SequencerInbox(MAX_DATA_SIZE, dummyReader4844, true, true),
        inbox: new ERC20Inbox(MAX_DATA_SIZE),
        rollupEventInbox: new ERC20RollupEventInbox(),
        outbox: new ERC20Outbox()
    });

    function setUp() public {
        vm.prank(owner);
        creator = new BridgeCreator(ethBasedTemplates, erc20BasedTemplates);
    }

    function getEthBasedTemplates() internal view returns (BridgeCreator.BridgeTemplates memory) {
        BridgeCreator.BridgeTemplates memory templates;
        (
            templates.bridge,
            templates.sequencerInbox,
            templates.delayBufferableSequencerInbox,
            templates.inbox,
            templates.rollupEventInbox,
            templates.outbox
        ) = creator.ethBasedTemplates();
        return templates;
    }

    function getErc20BasedTemplates()
        internal
        view
        returns (BridgeCreator.BridgeTemplates memory)
    {
        BridgeCreator.BridgeTemplates memory templates;
        (
            templates.bridge,
            templates.sequencerInbox,
            templates.delayBufferableSequencerInbox,
            templates.inbox,
            templates.rollupEventInbox,
            templates.outbox
        ) = creator.erc20BasedTemplates();
        return templates;
    }

    function assertEq(
        BridgeCreator.BridgeTemplates memory a,
        BridgeCreator.BridgeTemplates memory b
    ) internal {
        assertEq(address(a.bridge), address(b.bridge), "Invalid bridge");
        assertEq(address(a.sequencerInbox), address(b.sequencerInbox), "Invalid seqInbox");
        assertEq(
            address(a.delayBufferableSequencerInbox),
            address(b.delayBufferableSequencerInbox),
            "Invalid delayBuffSeqInbox"
        );
        assertEq(address(a.inbox), address(b.inbox), "Invalid inbox");
        assertEq(
            address(a.rollupEventInbox), address(b.rollupEventInbox), "Invalid rollup event inbox"
        );
        assertEq(address(a.outbox), address(b.outbox), "Invalid outbox");
    }

    /* solhint-disable func-name-mixedcase */
    function test_constructor() public {
        assertEq(getEthBasedTemplates(), ethBasedTemplates);
        assertEq(getErc20BasedTemplates(), erc20BasedTemplates);
    }

    function test_updateTemplates() public {
        BridgeCreator.BridgeTemplates memory templs = BridgeCreator.BridgeTemplates({
            bridge: Bridge(address(200)),
            sequencerInbox: SequencerInbox(address(201)),
            delayBufferableSequencerInbox: SequencerInbox(address(202)),
            inbox: Inbox(address(203)),
            rollupEventInbox: RollupEventInbox(address(204)),
            outbox: Outbox(address(205))
        });

        vm.prank(owner);
        creator.updateTemplates(templs);

        assertEq(getEthBasedTemplates(), templs);
    }

    function test_updateERC20Templates() public {
        BridgeCreator.BridgeTemplates memory templs = BridgeCreator.BridgeTemplates({
            bridge: ERC20Bridge(address(400)),
            sequencerInbox: SequencerInbox(address(401)),
            delayBufferableSequencerInbox: SequencerInbox(address(402)),
            inbox: ERC20Inbox(address(403)),
            rollupEventInbox: ERC20RollupEventInbox(address(404)),
            outbox: ERC20Outbox(address(405))
        });

        vm.prank(owner);
        creator.updateERC20Templates(templs);

        assertEq(getErc20BasedTemplates(), templs);
    }

    function test_createEthBridge() public {
        address proxyAdmin = address(300);
        address rollup = address(301);
        address nativeToken = address(0);
<<<<<<< HEAD
        address feeTokenPricer = address(0);
        ISequencerInbox.MaxTimeVariation memory timeVars = ISequencerInbox.MaxTimeVariation(
            10,
            20,
            30,
            40
        );
        timeVars.delayBlocks;

        BridgeCreator.BridgeContracts memory contracts = creator.createBridge(
            proxyAdmin,
            rollup,
            nativeToken,
            timeVars,
            IFeeTokenPricer(feeTokenPricer)
        );
=======
        ISequencerInbox.MaxTimeVariation memory timeVars =
            ISequencerInbox.MaxTimeVariation(10, 20, 30, 40);
        BufferConfig memory bufferConfig = BufferConfig({
            threshold: type(uint64).max,
            max: type(uint64).max,
            replenishRateInBasis: 0
        });
        BridgeCreator.BridgeContracts memory contracts =
            creator.createBridge(proxyAdmin, rollup, nativeToken, timeVars, bufferConfig);
>>>>>>> 0972e25b
        (
            IBridge bridge,
            ISequencerInbox seqInbox,
            IInboxBase inbox,
            IRollupEventInbox eventInbox,
            IOutbox outbox
        ) = (
            contracts.bridge,
            contracts.sequencerInbox,
            contracts.inbox,
            contracts.rollupEventInbox,
            contracts.outbox
        );

        // bridge
        assertEq(address(bridge.rollup()), rollup, "Invalid rollup ref");
        assertEq(bridge.activeOutbox(), address(0), "Invalid activeOutbox ref");

        // seqInbox
        assertEq(address(seqInbox.bridge()), address(bridge), "Invalid bridge ref");
        assertEq(address(seqInbox.rollup()), rollup, "Invalid rollup ref");
        (uint256 _delayBlocks, uint256 _futureBlocks, uint256 _delaySeconds, uint256 _futureSeconds)
        = seqInbox.maxTimeVariation();
        assertEq(_delayBlocks, timeVars.delayBlocks, "Invalid delayBlocks");
        assertEq(_futureBlocks, timeVars.futureBlocks, "Invalid futureBlocks");
        assertEq(_delaySeconds, timeVars.delaySeconds, "Invalid delaySeconds");
        assertEq(_futureSeconds, timeVars.futureSeconds, "Invalid futureSeconds");

        // inbox
        assertEq(address(inbox.bridge()), address(bridge), "Invalid bridge ref");
        assertEq(address(inbox.sequencerInbox()), address(seqInbox), "Invalid seqInbox ref");
        assertEq(inbox.allowListEnabled(), false, "Invalid allowListEnabled");
        assertEq(AbsInbox(address(inbox)).paused(), false, "Invalid paused status");

        // rollup event inbox
        assertEq(address(eventInbox.bridge()), address(bridge), "Invalid bridge ref");
        assertEq(address(eventInbox.rollup()), rollup, "Invalid rollup ref");

        // outbox
        assertEq(address(outbox.bridge()), address(bridge), "Invalid bridge ref");
        assertEq(address(outbox.rollup()), rollup, "Invalid rollup ref");

        // revert fetching native token
        vm.expectRevert();
        IERC20Bridge(address(bridge)).nativeToken();
    }

    function test_createERC20Bridge() public {
        address proxyAdmin = address(300);
        address rollup = address(301);
<<<<<<< HEAD
        address nativeToken = address(
            new ERC20PresetFixedSupply("Appchain Token", "App", 1_000_000, address(this))
        );
        address feeTokenPricer = makeAddr("feeTokenPricer");
        ISequencerInbox.MaxTimeVariation memory timeVars = ISequencerInbox.MaxTimeVariation(
            10,
            20,
            30,
            40
        );
        timeVars.delayBlocks; // TODO: what is this?

        BridgeCreator.BridgeContracts memory contracts = creator.createBridge(
            proxyAdmin,
            rollup,
            nativeToken,
            timeVars,
            IFeeTokenPricer(feeTokenPricer)
        );
=======
        address nativeToken =
            address(new ERC20PresetFixedSupply("Appchain Token", "App", 1_000_000, address(this)));
        ISequencerInbox.MaxTimeVariation memory timeVars =
            ISequencerInbox.MaxTimeVariation(10, 20, 30, 40);
        BufferConfig memory bufferConfig = BufferConfig({
            threshold: type(uint64).max,
            max: type(uint64).max,
            replenishRateInBasis: 0
        });

        BridgeCreator.BridgeContracts memory contracts =
            creator.createBridge(proxyAdmin, rollup, nativeToken, timeVars, bufferConfig);
>>>>>>> 0972e25b
        (
            IBridge bridge,
            ISequencerInbox seqInbox,
            IInboxBase inbox,
            IRollupEventInbox eventInbox,
            IOutbox outbox
        ) = (
            contracts.bridge,
            contracts.sequencerInbox,
            contracts.inbox,
            contracts.rollupEventInbox,
            contracts.outbox
        );

        // bridge
        assertEq(address(bridge.rollup()), rollup, "Invalid rollup ref");
        assertEq(
            address(IERC20Bridge(address(bridge)).nativeToken()),
            nativeToken,
            "Invalid nativeToken ref"
        );
        assertEq(bridge.activeOutbox(), address(0), "Invalid activeOutbox ref");

        // seqInbox
        assertEq(address(seqInbox.bridge()), address(bridge), "Invalid bridge ref");
        assertEq(address(seqInbox.rollup()), rollup, "Invalid rollup ref");
        (uint256 _delayBlocks, uint256 _futureBlocks, uint256 _delaySeconds, uint256 _futureSeconds)
        = seqInbox.maxTimeVariation();
        assertEq(_delayBlocks, timeVars.delayBlocks, "Invalid delayBlocks");
        assertEq(_futureBlocks, timeVars.futureBlocks, "Invalid futureBlocks");
        assertEq(_delaySeconds, timeVars.delaySeconds, "Invalid delaySeconds");
        assertEq(_futureSeconds, timeVars.futureSeconds, "Invalid futureSeconds");

        // inbox
        assertEq(address(inbox.bridge()), address(bridge), "Invalid bridge ref");
        assertEq(address(inbox.sequencerInbox()), address(seqInbox), "Invalid seqInbox ref");
        assertEq(inbox.allowListEnabled(), false, "Invalid allowListEnabled");
        assertEq(AbsInbox(address(inbox)).paused(), false, "Invalid paused status");

        // rollup event inbox
        assertEq(address(eventInbox.bridge()), address(bridge), "Invalid bridge ref");
        assertEq(address(eventInbox.rollup()), rollup, "Invalid rollup ref");

        // outbox
        assertEq(address(outbox.bridge()), address(bridge), "Invalid bridge ref");
        assertEq(address(outbox.rollup()), rollup, "Invalid rollup ref");
    }
}<|MERGE_RESOLUTION|>--- conflicted
+++ resolved
@@ -127,24 +127,6 @@
         address proxyAdmin = address(300);
         address rollup = address(301);
         address nativeToken = address(0);
-<<<<<<< HEAD
-        address feeTokenPricer = address(0);
-        ISequencerInbox.MaxTimeVariation memory timeVars = ISequencerInbox.MaxTimeVariation(
-            10,
-            20,
-            30,
-            40
-        );
-        timeVars.delayBlocks;
-
-        BridgeCreator.BridgeContracts memory contracts = creator.createBridge(
-            proxyAdmin,
-            rollup,
-            nativeToken,
-            timeVars,
-            IFeeTokenPricer(feeTokenPricer)
-        );
-=======
         ISequencerInbox.MaxTimeVariation memory timeVars =
             ISequencerInbox.MaxTimeVariation(10, 20, 30, 40);
         BufferConfig memory bufferConfig = BufferConfig({
@@ -153,8 +135,7 @@
             replenishRateInBasis: 0
         });
         BridgeCreator.BridgeContracts memory contracts =
-            creator.createBridge(proxyAdmin, rollup, nativeToken, timeVars, bufferConfig);
->>>>>>> 0972e25b
+            creator.createBridge(proxyAdmin, rollup, nativeToken, timeVars, bufferConfig, IFeeTokenPricer(address(0)));
         (
             IBridge bridge,
             ISequencerInbox seqInbox,
@@ -182,6 +163,7 @@
         assertEq(_futureBlocks, timeVars.futureBlocks, "Invalid futureBlocks");
         assertEq(_delaySeconds, timeVars.delaySeconds, "Invalid delaySeconds");
         assertEq(_futureSeconds, timeVars.futureSeconds, "Invalid futureSeconds");
+        assertEq(address(seqInbox.feeTokenPricer()), address(0), "Invalid fee token pricer");
 
         // inbox
         assertEq(address(inbox.bridge()), address(bridge), "Invalid bridge ref");
@@ -203,33 +185,12 @@
     }
 
     function test_createERC20Bridge() public {
-        address proxyAdmin = address(300);
         address rollup = address(301);
-<<<<<<< HEAD
-        address nativeToken = address(
-            new ERC20PresetFixedSupply("Appchain Token", "App", 1_000_000, address(this))
-        );
-        address feeTokenPricer = makeAddr("feeTokenPricer");
-        ISequencerInbox.MaxTimeVariation memory timeVars = ISequencerInbox.MaxTimeVariation(
-            10,
-            20,
-            30,
-            40
-        );
-        timeVars.delayBlocks; // TODO: what is this?
-
-        BridgeCreator.BridgeContracts memory contracts = creator.createBridge(
-            proxyAdmin,
-            rollup,
-            nativeToken,
-            timeVars,
-            IFeeTokenPricer(feeTokenPricer)
-        );
-=======
         address nativeToken =
             address(new ERC20PresetFixedSupply("Appchain Token", "App", 1_000_000, address(this)));
         ISequencerInbox.MaxTimeVariation memory timeVars =
             ISequencerInbox.MaxTimeVariation(10, 20, 30, 40);
+        address feeTokenPricer = makeAddr("feeTokenPricer");
         BufferConfig memory bufferConfig = BufferConfig({
             threshold: type(uint64).max,
             max: type(uint64).max,
@@ -237,17 +198,14 @@
         });
 
         BridgeCreator.BridgeContracts memory contracts =
-            creator.createBridge(proxyAdmin, rollup, nativeToken, timeVars, bufferConfig);
->>>>>>> 0972e25b
+            creator.createBridge(address(300), rollup, nativeToken, timeVars, bufferConfig, IFeeTokenPricer(feeTokenPricer));
         (
             IBridge bridge,
-            ISequencerInbox seqInbox,
             IInboxBase inbox,
             IRollupEventInbox eventInbox,
             IOutbox outbox
         ) = (
             contracts.bridge,
-            contracts.sequencerInbox,
             contracts.inbox,
             contracts.rollupEventInbox,
             contracts.outbox
@@ -263,18 +221,19 @@
         assertEq(bridge.activeOutbox(), address(0), "Invalid activeOutbox ref");
 
         // seqInbox
-        assertEq(address(seqInbox.bridge()), address(bridge), "Invalid bridge ref");
-        assertEq(address(seqInbox.rollup()), rollup, "Invalid rollup ref");
+        assertEq(address(contracts.sequencerInbox.bridge()), address(bridge), "Invalid bridge ref");
+        assertEq(address(contracts.sequencerInbox.rollup()), rollup, "Invalid rollup ref");
         (uint256 _delayBlocks, uint256 _futureBlocks, uint256 _delaySeconds, uint256 _futureSeconds)
-        = seqInbox.maxTimeVariation();
+        = contracts.sequencerInbox.maxTimeVariation();
         assertEq(_delayBlocks, timeVars.delayBlocks, "Invalid delayBlocks");
         assertEq(_futureBlocks, timeVars.futureBlocks, "Invalid futureBlocks");
         assertEq(_delaySeconds, timeVars.delaySeconds, "Invalid delaySeconds");
         assertEq(_futureSeconds, timeVars.futureSeconds, "Invalid futureSeconds");
+        assertEq(address(contracts.sequencerInbox.feeTokenPricer()), feeTokenPricer, "Invalid fee token pricer");
 
         // inbox
         assertEq(address(inbox.bridge()), address(bridge), "Invalid bridge ref");
-        assertEq(address(inbox.sequencerInbox()), address(seqInbox), "Invalid seqInbox ref");
+        assertEq(address(inbox.sequencerInbox()), address(contracts.sequencerInbox), "Invalid seqInbox ref");
         assertEq(inbox.allowListEnabled(), false, "Invalid allowListEnabled");
         assertEq(AbsInbox(address(inbox)).paused(), false, "Invalid paused status");
 
