// SPDX-License-Identifier: UNLICENSED
pragma solidity ^0.8.4;

import "forge-std/Test.sol";
import "./util/TestUtil.sol";
import "../../src/rollup/RollupCreator.sol";
import "../../src/rollup/RollupAdminLogic.sol";
import "../../src/rollup/RollupUserLogic.sol";
import "../../src/rollup/ValidatorWalletCreator.sol";
import "../../src/challengeV2/EdgeChallengeManager.sol";
import "../../src/osp/OneStepProver0.sol";
import "../../src/osp/OneStepProverMemory.sol";
import "../../src/osp/OneStepProverMath.sol";
import "../../src/osp/OneStepProverHostIo.sol";
import "../../src/osp/OneStepProofEntry.sol";
import "../../src/mocks/UpgradeExecutorMock.sol";
import "../../src/rollup/DeployHelper.sol";
import "../../src/mocks/TestWETH9.sol";
import "@openzeppelin/contracts/access/Ownable.sol";
import "@openzeppelin/contracts-upgradeable/access/AccessControlUpgradeable.sol";
import "@openzeppelin/contracts/token/ERC20/presets/ERC20PresetFixedSupply.sol";
import {NoZeroTransferToken} from "./util/NoZeroTransferToken.sol";


contract RollupCreatorTest is Test {
    RollupCreator public rollupCreator;
    address public rollupOwner = makeAddr("rollupOwner");
    address public deployer = makeAddr("deployer");
    IRollupAdmin public rollupAdmin;
    IRollupUser public rollupUser;
    DeployHelper public deployHelper;
    IReader4844 dummyReader4844 = IReader4844(address(137));
    IERC20 token;

    // 1 gwei
    uint256 public constant MAX_FEE_PER_GAS = 1_000_000_000;
    uint256 public constant MAX_DATA_SIZE = 117_964;

    BridgeCreator.BridgeTemplates public ethBasedTemplates = BridgeCreator.BridgeTemplates({
        bridge: new Bridge(),
        sequencerInbox: new SequencerInbox(MAX_DATA_SIZE, dummyReader4844, false, false),
        delayBufferableSequencerInbox: new SequencerInbox(MAX_DATA_SIZE, dummyReader4844, false, true),
        inbox: new Inbox(MAX_DATA_SIZE),
        rollupEventInbox: new RollupEventInbox(),
        outbox: new Outbox()
    });
    BridgeCreator.BridgeTemplates public erc20BasedTemplates = BridgeCreator.BridgeTemplates({
        bridge: new ERC20Bridge(),
        sequencerInbox: new SequencerInbox(MAX_DATA_SIZE, dummyReader4844, true, false),
        delayBufferableSequencerInbox: new SequencerInbox(MAX_DATA_SIZE, dummyReader4844, true, true),
        inbox: new ERC20Inbox(MAX_DATA_SIZE),
        rollupEventInbox: new ERC20RollupEventInbox(),
        outbox: new ERC20Outbox()
    });

    /* solhint-disable func-name-mixedcase */
    function setUp() public {
        //// deploy rollup creator and set templates
        vm.startPrank(deployer);
        rollupCreator = new RollupCreator();
        deployHelper = new DeployHelper();

        // deploy BridgeCreators
        BridgeCreator bridgeCreator = new BridgeCreator(ethBasedTemplates, erc20BasedTemplates);

        IUpgradeExecutor upgradeExecutorLogic = new UpgradeExecutorMock();

        (
            IOneStepProofEntry ospEntry,
            IEdgeChallengeManager challengeManager,
            IRollupAdmin _rollupAdmin,
            IRollupUser _rollupUser
        ) = _prepareRollupDeployment();

        rollupAdmin = _rollupAdmin;
        rollupUser = _rollupUser;

        //// deploy creator and set logic
        rollupCreator.setTemplates(
            bridgeCreator,
            ospEntry,
            challengeManager,
            _rollupAdmin,
            _rollupUser,
            upgradeExecutorLogic,
            address(new ValidatorWalletCreator()),
            deployHelper
        );

        token = new TestWETH9("Test", "TEST");
        vm.deal(deployer, 10 ether);
        IWETH9(address(token)).deposit{value: 10 ether}();

        vm.stopPrank();
    }

    function test_createEthRollup() public {
        vm.startPrank(deployer);

        // deployment params
        ISequencerInbox.MaxTimeVariation memory timeVars =
            ISequencerInbox.MaxTimeVariation(((60 * 60 * 24) / 15), 12, 60 * 60 * 24, 60 * 60);
        uint256[] memory miniStakeValues = new uint256[](3);
        miniStakeValues[0] = 1 ether;
        miniStakeValues[1] = 2 ether;
        miniStakeValues[2] = 3 ether;
        AssertionState memory emptyState = AssertionState(
            GlobalState([bytes32(0), bytes32(0)], [uint64(0), uint64(0)]),
            MachineStatus.FINISHED,
            bytes32(0)
        );
        Config memory config = Config({
            baseStake: 1000,
            chainId: 1337,
            chainConfig: "abc",
            confirmPeriodBlocks: 20,
            owner: rollupOwner,
            sequencerInboxMaxTimeVariation: timeVars,
            stakeToken: address(token),
            wasmModuleRoot: keccak256("wasm"),
            loserStakeEscrow: address(200),
            genesisAssertionState: emptyState,
            genesisInboxCount: 0,
            miniStakeValues: miniStakeValues,
            layerZeroBlockEdgeHeight: 2 ** 5,
            layerZeroBigStepEdgeHeight: 2 ** 5,
            layerZeroSmallStepEdgeHeight: 2 ** 5,
            anyTrustFastConfirmer: address(0),
            numBigStepLevel: 1,
            challengeGracePeriodBlocks: 10,
            bufferConfig: BufferConfig({threshold: 600, max: 14400, replenishRateInBasis: 500})
        });

        // prepare funds
        uint256 factoryDeploymentFunds = 1 ether;
        vm.deal(deployer, factoryDeploymentFunds);
        uint256 balanceBefore = deployer.balance;

        /// deploy rollup
        address[] memory batchPosters = new address[](1);
        batchPosters[0] = makeAddr("batch poster 1");
        address batchPosterManager = makeAddr("batch poster manager");
        address[] memory validators = new address[](2);
        validators[0] = makeAddr("validator1");
        validators[1] = makeAddr("validator2");

        RollupCreator.RollupDeploymentParams memory deployParams = RollupCreator
            .RollupDeploymentParams({
            config: config,
            batchPosters: batchPosters,
            validators: validators,
            maxDataSize: MAX_DATA_SIZE,
            nativeToken: address(0),
            deployFactoriesToL2: true,
            maxFeePerGasForRetryables: MAX_FEE_PER_GAS,
            batchPosterManager: batchPosterManager
        });
        address rollupAddress =
            rollupCreator.createRollup{value: factoryDeploymentFunds}(deployParams);

        vm.stopPrank();

        /// common checks

        /// rollup creator
        assertEq(IOwnable(address(rollupCreator)).owner(), deployer, "Invalid rollupCreator owner");

        /// rollup proxy
        assertEq(_getPrimary(rollupAddress), address(rollupAdmin), "Invalid proxy primary impl");
        assertEq(_getSecondary(rollupAddress), address(rollupUser), "Invalid proxy secondary impl");

        /// rollup check
        RollupCore rollup = RollupCore(rollupAddress);
        assertTrue(address(rollup.sequencerInbox()) != address(0), "Invalid seqInbox");
        assertTrue(address(rollup.bridge()) != address(0), "Invalid bridge");
        assertTrue(address(rollup.inbox()) != address(0), "Invalid inbox");
        assertTrue(address(rollup.outbox()) != address(0), "Invalid outbox");
        assertTrue(address(rollup.rollupEventInbox()) != address(0), "Invalid rollupEventInbox");
        assertTrue(address(rollup.challengeManager()) != address(0), "Invalid challengeManager");
        assertTrue(rollup.isValidator(validators[0]), "Invalid validator set");
        assertTrue(rollup.isValidator(validators[1]), "Invalid validator set");
        assertTrue(rollup.sequencerInbox().isBatchPoster(batchPosters[0]), "Invalid batch poster");
        assertEq(
            rollup.sequencerInbox().batchPosterManager(),
            batchPosterManager,
            "Invalid batch poster manager"
        );

        // check proxy admin for non-rollup contracts
        address proxyAdminExpectedAddress = computeCreateAddress(address(rollupCreator), 1);

        assertEq(
            _getProxyAdmin(address(rollup.sequencerInbox())),
            proxyAdminExpectedAddress,
            "Invalid seqInbox' proxyAdmin owner"
        );
        assertEq(
            _getProxyAdmin(address(rollup.bridge())),
            proxyAdminExpectedAddress,
            "Invalid bridge's proxyAdmin owner"
        );
        assertEq(
            rollup.inbox().getProxyAdmin(),
            proxyAdminExpectedAddress,
            "Invalid inbox' proxyAdmin owner"
        );
        assertEq(
            _getProxyAdmin(address(rollup.outbox())),
            proxyAdminExpectedAddress,
            "Invalid outbox' proxyAdmin owner"
        );
        assertEq(
            _getProxyAdmin(address(rollup.rollupEventInbox())),
            proxyAdminExpectedAddress,
            "Invalid rollupEventInbox' proxyAdmin owner"
        );
        assertEq(
            _getProxyAdmin(address(rollup.challengeManager())),
            proxyAdminExpectedAddress,
            "Invalid challengeManager's proxyAdmin owner"
        );

        // check upgrade executor owns proxyAdmin
        address upgradeExecutorExpectedAddress = computeCreateAddress(address(rollupCreator), 4);
        assertEq(
            ProxyAdmin(_getProxyAdmin(address(rollup.sequencerInbox()))).owner(),
            upgradeExecutorExpectedAddress,
            "Invalid proxyAdmin's owner"
        );

        // upgrade executor owns rollup
        assertEq(
            IOwnable(rollupAddress).owner(), upgradeExecutorExpectedAddress, "Invalid rollup owner"
        );
        assertEq(
            _getProxyAdmin(rollupAddress),
            upgradeExecutorExpectedAddress,
            "Invalid rollup's proxyAdmin owner"
        );

        // check rollupOwner has executor role
        AccessControlUpgradeable executor = AccessControlUpgradeable(upgradeExecutorExpectedAddress);
        assertTrue(
            executor.hasRole(keccak256("EXECUTOR_ROLE"), rollupOwner), "Invalid executor role"
        );

        // check funds are refunded
        uint256 balanceAfter = deployer.balance;
        uint256 factoryDeploymentCost =
            deployHelper.getDeploymentTotalCost(rollup.inbox(), MAX_FEE_PER_GAS);
        assertEq(balanceBefore - balanceAfter, factoryDeploymentCost, "Invalid balance");
    }

    function test_createErc20Rollup() public {
<<<<<<< HEAD
        address nativeToken = address(
            new ERC20PresetFixedSupply("Appchain Token", "App", 1_000_000 ether, deployer)
        );
=======
        vm.startPrank(deployer);
        address nativeToken =
            address(new ERC20PresetFixedSupply("Appchain Token", "App", 1_000_000 ether, deployer));
>>>>>>> 26e33373

        _createERC20Rollup(nativeToken);
    }

    function test_createErc20RollupNoZeroTransfer() public {
        address nativeToken = address(
            new NoZeroTransferToken("Appchain Token", "App", 1_000_000 ether, deployer)
        );

        _createERC20Rollup(nativeToken);
    }

    function _createERC20Rollup(address nativeToken) internal {
        vm.startPrank(deployer);

        // deployment params
        ISequencerInbox.MaxTimeVariation memory timeVars =
            ISequencerInbox.MaxTimeVariation(((60 * 60 * 24) / 15), 12, 60 * 60 * 24, 60 * 60);
        uint256[] memory miniStakeValues = new uint256[](3);
        miniStakeValues[0] = 1 ether;
        miniStakeValues[1] = 2 ether;
        miniStakeValues[2] = 3 ether;
        AssertionState memory emptyState = AssertionState(
            GlobalState([bytes32(0), bytes32(0)], [uint64(0), uint64(0)]),
            MachineStatus.FINISHED,
            bytes32(0)
        );
        Config memory config = Config({
            baseStake: 1000,
            chainId: 1337,
            chainConfig: "abc",
            confirmPeriodBlocks: 20,
            owner: rollupOwner,
            sequencerInboxMaxTimeVariation: timeVars,
            stakeToken: address(token),
            wasmModuleRoot: keccak256("wasm"),
            loserStakeEscrow: address(200),
            genesisAssertionState: emptyState,
            genesisInboxCount: 0,
            miniStakeValues: miniStakeValues,
            layerZeroBlockEdgeHeight: 2 ** 5,
            layerZeroBigStepEdgeHeight: 2 ** 5,
            layerZeroSmallStepEdgeHeight: 2 ** 5,
            anyTrustFastConfirmer: address(0),
            numBigStepLevel: 1,
            challengeGracePeriodBlocks: 10,
            bufferConfig: BufferConfig({threshold: 600, max: 14400, replenishRateInBasis: 500})
        });

        // approve fee token to pay for deployment of L2 factories
        uint256 expectedCost = 0.1247 ether + 4 * (1400 * 100_000_000_000 + 100_000 * 1_000_000_000);
        IERC20(nativeToken).approve(address(rollupCreator), expectedCost);

        /// deploy rollup
        address[] memory batchPosters = new address[](1);
        batchPosters[0] = makeAddr("batch poster 1");
        address batchPosterManager = makeAddr("batch poster manager");
        address[] memory validators = new address[](2);
        validators[0] = makeAddr("validator1");
        validators[1] = makeAddr("validator2");

        RollupCreator.RollupDeploymentParams memory deployParams = RollupCreator
            .RollupDeploymentParams({
            config: config,
            batchPosters: batchPosters,
            validators: validators,
            maxDataSize: MAX_DATA_SIZE,
            nativeToken: nativeToken,
            deployFactoriesToL2: true,
            maxFeePerGasForRetryables: MAX_FEE_PER_GAS,
            batchPosterManager: batchPosterManager
        });

        address rollupAddress = rollupCreator.createRollup(deployParams);

        vm.stopPrank();

        _postCreateERC20RollupChecks(rollupAddress, batchPosterManager, nativeToken, validators, batchPosters);
    }

    function _postCreateERC20RollupChecks(address rollupAddress, address batchPosterManager, address nativeToken, address[] memory validators, address[] memory batchPosters) internal {
        /// common checks

        /// rollup creator
        assertEq(IOwnable(address(rollupCreator)).owner(), deployer, "Invalid rollupCreator owner");

        /// rollup proxy
        assertEq(_getPrimary(rollupAddress), address(rollupAdmin), "Invalid proxy primary impl");
        assertEq(_getSecondary(rollupAddress), address(rollupUser), "Invalid proxy secondary impl");

        /// rollup check
        RollupCore rollup = RollupCore(rollupAddress);
        assertTrue(address(rollup.sequencerInbox()) != address(0), "Invalid seqInbox");
        assertTrue(address(rollup.bridge()) != address(0), "Invalid bridge");
        assertTrue(address(rollup.inbox()) != address(0), "Invalid inbox");
        assertTrue(address(rollup.outbox()) != address(0), "Invalid outbox");
        assertTrue(address(rollup.rollupEventInbox()) != address(0), "Invalid rollupEventInbox");
        assertTrue(address(rollup.challengeManager()) != address(0), "Invalid challengeManager");
        assertTrue(rollup.isValidator(validators[0]), "Invalid validator set");
        assertTrue(rollup.isValidator(validators[1]), "Invalid validator set");
        assertTrue(
            ISequencerInbox(address(rollup.sequencerInbox())).isBatchPoster(batchPosters[0]),
            "Invalid batch poster"
        );
        assertEq(
            ISequencerInbox(address(rollup.sequencerInbox())).batchPosterManager(),
            batchPosterManager,
            "Invalid batch poster manager"
        );

        // native token check
        IBridge bridge = RollupCore(address(rollupAddress)).bridge();
        assertEq(
            IERC20Bridge(address(bridge)).nativeToken(), nativeToken, "Invalid native token ref"
        );

        // check proxy admin for non-rollup contracts
        address proxyAdminExpectedAddress = computeCreateAddress(address(rollupCreator), 1);

        assertEq(
            _getProxyAdmin(address(rollup.sequencerInbox())),
            proxyAdminExpectedAddress,
            "Invalid seqInbox' proxyAdmin owner"
        );
        assertEq(
            _getProxyAdmin(address(rollup.bridge())),
            proxyAdminExpectedAddress,
            "Invalid bridge's proxyAdmin owner"
        );
        assertEq(
            _getProxyAdmin(address(rollup.inbox())),
            proxyAdminExpectedAddress,
            "Invalid inbox' proxyAdmin owner"
        );
        assertEq(
            _getProxyAdmin(address(rollup.outbox())),
            proxyAdminExpectedAddress,
            "Invalid outbox' proxyAdmin owner"
        );
        assertEq(
            _getProxyAdmin(address(rollup.rollupEventInbox())),
            proxyAdminExpectedAddress,
            "Invalid rollupEventInbox' proxyAdmin owner"
        );
        assertEq(
            _getProxyAdmin(address(rollup.challengeManager())),
            proxyAdminExpectedAddress,
            "Invalid challengeManager's proxyAdmin owner"
        );

        // check upgrade executor owns proxyAdmin
        address upgradeExecutorExpectedAddress = computeCreateAddress(address(rollupCreator), 4);
        assertEq(
            ProxyAdmin(_getProxyAdmin(address(rollup.sequencerInbox()))).owner(),
            upgradeExecutorExpectedAddress,
            "Invalid proxyAdmin's owner"
        );

        // upgrade executor owns rollup
        assertEq(
            IOwnable(rollupAddress).owner(), upgradeExecutorExpectedAddress, "Invalid rollup owner"
        );
        assertEq(
            _getProxyAdmin(rollupAddress),
            upgradeExecutorExpectedAddress,
            "Invalid rollup's proxyAdmin owner"
        );

        // check rollupOwner has executor role
        AccessControlUpgradeable executor = AccessControlUpgradeable(upgradeExecutorExpectedAddress);
        assertTrue(
            executor.hasRole(keccak256("EXECUTOR_ROLE"), rollupOwner), "Invalid executor role"
        );
    }

    function test_upgrade() public {
        vm.startPrank(deployer);

        // deployment params
        ISequencerInbox.MaxTimeVariation memory timeVars =
            ISequencerInbox.MaxTimeVariation(((60 * 60 * 24) / 15), 12, 60 * 60 * 24, 60 * 60);
        uint256[] memory miniStakeValues = new uint256[](3);
        miniStakeValues[0] = 1 ether;
        miniStakeValues[1] = 2 ether;
        miniStakeValues[2] = 3 ether;
        AssertionState memory emptyState = AssertionState(
            GlobalState([bytes32(0), bytes32(0)], [uint64(0), uint64(0)]),
            MachineStatus.FINISHED,
            bytes32(0)
        );
        Config memory config = Config({
            baseStake: 1000,
            chainId: 1337,
            chainConfig: "abc",
            confirmPeriodBlocks: 20,
            owner: rollupOwner,
            sequencerInboxMaxTimeVariation: timeVars,
            stakeToken: address(token),
            wasmModuleRoot: keccak256("wasm"),
            loserStakeEscrow: address(200),
            genesisAssertionState: emptyState,
            genesisInboxCount: 0,
            miniStakeValues: miniStakeValues,
            layerZeroBlockEdgeHeight: 2 ** 5,
            layerZeroBigStepEdgeHeight: 2 ** 5,
            layerZeroSmallStepEdgeHeight: 2 ** 5,
            anyTrustFastConfirmer: address(0),
            numBigStepLevel: 1,
            challengeGracePeriodBlocks: 10,
            bufferConfig: BufferConfig({threshold: 600, max: 14400, replenishRateInBasis: 500})
        });

        // prepare funds
        uint256 factoryDeploymentFunds = 0.2 ether;
        vm.deal(deployer, factoryDeploymentFunds);

        /// deploy rollup
        address[] memory batchPosters = new address[](1);
        batchPosters[0] = makeAddr("batch poster 1");
        address batchPosterManager = makeAddr("batch poster manager");
        address[] memory validators = new address[](2);
        validators[0] = makeAddr("validator1");
        validators[1] = makeAddr("validator2");

        RollupCreator.RollupDeploymentParams memory deployParams = RollupCreator
            .RollupDeploymentParams({
            config: config,
            batchPosters: batchPosters,
            validators: validators,
            maxDataSize: MAX_DATA_SIZE,
            nativeToken: address(0),
            deployFactoriesToL2: true,
            maxFeePerGasForRetryables: MAX_FEE_PER_GAS,
            batchPosterManager: batchPosterManager
        });
        address rollupAddress =
            rollupCreator.createRollup{value: factoryDeploymentFunds}(deployParams);

        vm.stopPrank();

        //// upgrade inbox
        RollupCore rollup = RollupCore(rollupAddress);
        address inbox = address(rollup.inbox());
        address proxyAdmin = computeCreateAddress(address(rollupCreator), 1);
        IUpgradeExecutor upgradeExecutor =
            IUpgradeExecutor(computeCreateAddress(address(rollupCreator), 4));

        Dummy newLogicImpl = new Dummy();
        bytes memory data = abi.encodeWithSelector(
            ProxyUpgradeAction.perform.selector, address(proxyAdmin), inbox, address(newLogicImpl)
        );

        address upgradeAction = address(new ProxyUpgradeAction());
        vm.prank(rollupOwner);
        upgradeExecutor.execute(upgradeAction, data);

        // check upgrade was successful
        assertEq(_getImpl(inbox), address(newLogicImpl));
    }

    function _prepareRollupDeployment()
        internal
        returns (
            IOneStepProofEntry ospEntry,
            IEdgeChallengeManager challengeManager,
            IRollupAdmin rollupAdminLogic,
            IRollupUser rollupUserLogic
        )
    {
        //// deploy challenge stuff
        ospEntry = new OneStepProofEntry(
            new OneStepProver0(),
            new OneStepProverMemory(),
            new OneStepProverMath(),
            new OneStepProverHostIo()
        );
        challengeManager = new EdgeChallengeManager();

        //// deploy rollup logic
        rollupAdminLogic = IRollupAdmin(new RollupAdminLogic());
        rollupUserLogic = IRollupUser(new RollupUserLogic());

        return (ospEntry, challengeManager, rollupAdminLogic, rollupUserLogic);
    }

    function _getProxyAdmin(
        address proxy
    ) internal view returns (address) {
        bytes32 adminSlot = bytes32(uint256(keccak256("eip1967.proxy.admin")) - 1);
        return address(uint160(uint256(vm.load(proxy, adminSlot))));
    }

    function _getImpl(
        address proxy
    ) internal view returns (address) {
        bytes32 implSlot = bytes32(uint256(keccak256("eip1967.proxy.implementation")) - 1);
        return address(uint160(uint256(vm.load(proxy, implSlot))));
    }

    function _getPrimary(
        address proxy
    ) internal view returns (address) {
        bytes32 primarySlot = bytes32(uint256(keccak256("eip1967.proxy.implementation")) - 1);
        return address(uint160(uint256(vm.load(proxy, primarySlot))));
    }

    function _getSecondary(
        address proxy
    ) internal view returns (address) {
        bytes32 secondarySlot =
            bytes32(uint256(keccak256("eip1967.proxy.implementation.secondary")) - 1);
        return address(uint160(uint256(vm.load(proxy, secondarySlot))));
    }
}

contract ProxyUpgradeAction {
    function perform(address admin, address payable target, address newLogic) public payable {
        ProxyAdmin(admin).upgrade(TransparentUpgradeableProxy(target), newLogic);
    }
}

contract Dummy {
    function dummy() public {}
}<|MERGE_RESOLUTION|>--- conflicted
+++ resolved
@@ -20,7 +20,6 @@
 import "@openzeppelin/contracts-upgradeable/access/AccessControlUpgradeable.sol";
 import "@openzeppelin/contracts/token/ERC20/presets/ERC20PresetFixedSupply.sol";
 import {NoZeroTransferToken} from "./util/NoZeroTransferToken.sol";
-
 
 contract RollupCreatorTest is Test {
     RollupCreator public rollupCreator;
@@ -252,28 +251,22 @@
     }
 
     function test_createErc20Rollup() public {
-<<<<<<< HEAD
-        address nativeToken = address(
-            new ERC20PresetFixedSupply("Appchain Token", "App", 1_000_000 ether, deployer)
-        );
-=======
-        vm.startPrank(deployer);
         address nativeToken =
             address(new ERC20PresetFixedSupply("Appchain Token", "App", 1_000_000 ether, deployer));
->>>>>>> 26e33373
 
         _createERC20Rollup(nativeToken);
     }
 
     function test_createErc20RollupNoZeroTransfer() public {
-        address nativeToken = address(
-            new NoZeroTransferToken("Appchain Token", "App", 1_000_000 ether, deployer)
-        );
+        address nativeToken =
+            address(new NoZeroTransferToken("Appchain Token", "App", 1_000_000 ether, deployer));
 
         _createERC20Rollup(nativeToken);
     }
 
-    function _createERC20Rollup(address nativeToken) internal {
+    function _createERC20Rollup(
+        address nativeToken
+    ) internal {
         vm.startPrank(deployer);
 
         // deployment params
@@ -338,10 +331,18 @@
 
         vm.stopPrank();
 
-        _postCreateERC20RollupChecks(rollupAddress, batchPosterManager, nativeToken, validators, batchPosters);
-    }
-
-    function _postCreateERC20RollupChecks(address rollupAddress, address batchPosterManager, address nativeToken, address[] memory validators, address[] memory batchPosters) internal {
+        _postCreateERC20RollupChecks(
+            rollupAddress, batchPosterManager, nativeToken, validators, batchPosters
+        );
+    }
+
+    function _postCreateERC20RollupChecks(
+        address rollupAddress,
+        address batchPosterManager,
+        address nativeToken,
+        address[] memory validators,
+        address[] memory batchPosters
+    ) internal {
         /// common checks
 
         /// rollup creator
