/*
 * Copyright 2019-2020, Offchain Labs, Inc.
 *
 * Licensed under the Apache License, Version 2.0 (the "License");
 * you may not use this file except in compliance with the License.
 * You may obtain a copy of the License at
 *
 *    http://www.apache.org/licenses/LICENSE-2.0
 *
 * Unless required by applicable law or agreed to in writing, software
 * distributed under the License is distributed on an "AS IS" BASIS,
 * WITHOUT WARRANTIES OR CONDITIONS OF ANY KIND, either express or implied.
 * See the License for the specific language governing permissions and
 * limitations under the License.
 */

/* eslint-env node, mocha */
import { ethers, network, run } from 'hardhat'
import { Signer } from '@ethersproject/abstract-signer'
import { BigNumberish, BigNumber } from '@ethersproject/bignumber'
import { BytesLike } from '@ethersproject/bytes'
import { ContractTransaction } from '@ethersproject/contracts'
import { assert, expect } from 'chai'
import {
  Bridge__factory,
  Inbox__factory,
  RollupEventInbox__factory,
  Outbox__factory,
  ERC20Bridge__factory,
  ERC20Inbox__factory,
  ERC20RollupEventInbox__factory,
  ERC20Outbox__factory,
  BridgeCreator__factory,
  ChallengeManager,
  ChallengeManager__factory,
  DeployHelper__factory,
  OneStepProofEntry__factory,
  OneStepProver0__factory,
  OneStepProverHostIo__factory,
  OneStepProverMath__factory,
  OneStepProverMemory__factory,
  RollupAdminLogic,
  RollupAdminLogic__factory,
  RollupCreator__factory,
  RollupUserLogic,
  RollupUserLogic__factory,
  SequencerInbox,
  SequencerInbox__factory,
  Bridge,
} from '../../build/types'
import {
  abi as UpgradeExecutorABI,
  bytecode as UpgradeExecutorBytecode,
} from '@offchainlabs/upgrade-executor/build/contracts/src/UpgradeExecutor.sol/UpgradeExecutor.json'

import { initializeAccounts } from './utils'

import {
  Node,
  RollupContract,
  forceCreateNode,
  assertionEquals,
} from './common/rolluplib'
import { AssertionStruct } from '../../build/types/src/rollup/RollupCore'
import { ExecutionStateStruct } from '../../build/types/src/rollup/RollupCore'
import { keccak256 } from 'ethers/lib/utils'
import {
  ConfigStruct,
  RollupCreatedEvent,
} from '../../build/types/src/rollup/RollupCreator'
import { constants, providers } from 'ethers'
import { blockStateHash, MachineStatus } from './common/challengeLib'
import * as globalStateLib from './common/globalStateLib'
import { RollupChallengeStartedEvent } from '../../build/types/src/rollup/IRollupCore'

const zerobytes32 = ethers.constants.HashZero
const stakeRequirement = 10
const stakeToken = ethers.constants.AddressZero
const confirmationPeriodBlocks = 100
const minimumAssertionPeriod = 75
const ZERO_ADDR = ethers.constants.AddressZero
const extraChallengeTimeBlocks = 20
const wasmModuleRoot =
  '0x9900000000000000000000000000000000000000000000000000000000000010'

// let rollup: RollupContract
let rollup: RollupContract
let batchPosterManager: Signer
let rollupUser: RollupUserLogic
let rollupAdmin: RollupAdminLogic
let bridge: Bridge
let accounts: Signer[]
let validators: Signer[]
let sequencerInbox: SequencerInbox
let admin: Signer
let sequencer: Signer
let challengeManager: ChallengeManager
let upgradeExecutor: string
let adminproxy: string

async function getDefaultConfig(
  _confirmPeriodBlocks = confirmationPeriodBlocks
): Promise<ConfigStruct> {
  return {
    baseStake: stakeRequirement,
    chainId: stakeToken,
    chainConfig: '{}', // TODO
    confirmPeriodBlocks: _confirmPeriodBlocks,
    extraChallengeTimeBlocks: extraChallengeTimeBlocks,
    owner: await accounts[0].getAddress(),
    sequencerInboxMaxTimeVariation: {
      delayBlocks: (60 * 60 * 24) / 15,
      futureBlocks: 12,
      delaySeconds: 60 * 60 * 24,
      futureSeconds: 60 * 60,
    },
    stakeToken: stakeToken,
    wasmModuleRoot: wasmModuleRoot,
    loserStakeEscrow: ZERO_ADDR,
    genesisBlockNum: 0,
  }
}

const setup = async () => {
  const accounts = await initializeAccounts()
  admin = accounts[0]

  const user = accounts[1]

  const val1 = accounts[2]
  const val2 = accounts[3]
  const val3 = accounts[4]
  const val4 = accounts[5]
  sequencer = accounts[6]
  const batchPosterManager = accounts[7]

  const oneStep0Fac = (await ethers.getContractFactory(
    'OneStepProver0'
  )) as OneStepProver0__factory
  const oneStep0 = await oneStep0Fac.deploy()
  const oneStepMemoryFac = (await ethers.getContractFactory(
    'OneStepProverMemory'
  )) as OneStepProverMemory__factory
  const oneStepMemory = await oneStepMemoryFac.deploy()
  const oneStepMathFac = (await ethers.getContractFactory(
    'OneStepProverMath'
  )) as OneStepProverMath__factory
  const oneStepMath = await oneStepMathFac.deploy()
  const oneStepHostIoFac = (await ethers.getContractFactory(
    'OneStepProverHostIo'
  )) as OneStepProverHostIo__factory
  const oneStepHostIo = await oneStepHostIoFac.deploy()

  const oneStepProofEntryFac = (await ethers.getContractFactory(
    'OneStepProofEntry'
  )) as OneStepProofEntry__factory
  const oneStepProofEntry = await oneStepProofEntryFac.deploy(
    oneStep0.address,
    oneStepMemory.address,
    oneStepMath.address,
    oneStepHostIo.address
  )

  const challengeManagerTemplateFac = (await ethers.getContractFactory(
    'ChallengeManager'
  )) as ChallengeManager__factory
  const challengeManagerTemplate = await challengeManagerTemplateFac.deploy()

  const rollupAdminLogicFac = (await ethers.getContractFactory(
    'RollupAdminLogic'
  )) as RollupAdminLogic__factory
  const rollupAdminLogicTemplate = await rollupAdminLogicFac.deploy()

  const rollupUserLogicFac = (await ethers.getContractFactory(
    'RollupUserLogic'
  )) as RollupUserLogic__factory
  const rollupUserLogicTemplate = await rollupUserLogicFac.deploy()

  const upgradeExecutorLogicFac = await ethers.getContractFactory(
    UpgradeExecutorABI,
    UpgradeExecutorBytecode
  )
  const upgradeExecutorLogic = await upgradeExecutorLogicFac.deploy()

  const ethBridgeFac = (await ethers.getContractFactory(
    'Bridge'
  )) as Bridge__factory
  const ethBridge = await ethBridgeFac.deploy()

  const ethInboxFac = (await ethers.getContractFactory(
    'Inbox'
  )) as Inbox__factory
  const ethInbox = await ethInboxFac.deploy(117964)

  const ethRollupEventInboxFac = (await ethers.getContractFactory(
    'RollupEventInbox'
  )) as RollupEventInbox__factory
  const ethRollupEventInbox = await ethRollupEventInboxFac.deploy()

  const ethOutboxFac = (await ethers.getContractFactory(
    'Outbox'
  )) as Outbox__factory
  const ethOutbox = await ethOutboxFac.deploy()

  const erc20BridgeFac = (await ethers.getContractFactory(
    'ERC20Bridge'
  )) as ERC20Bridge__factory
  const erc20Bridge = await erc20BridgeFac.deploy()

  const erc20InboxFac = (await ethers.getContractFactory(
    'ERC20Inbox'
  )) as ERC20Inbox__factory
  const erc20Inbox = await erc20InboxFac.deploy(117964)

  const erc20RollupEventInboxFac = (await ethers.getContractFactory(
    'ERC20RollupEventInbox'
  )) as ERC20RollupEventInbox__factory
  const erc20RollupEventInbox = await erc20RollupEventInboxFac.deploy()

  const erc20OutboxFac = (await ethers.getContractFactory(
    'ERC20Outbox'
  )) as ERC20Outbox__factory
  const erc20Outbox = await erc20OutboxFac.deploy()

  const bridgeCreatorFac = (await ethers.getContractFactory(
    'BridgeCreator'
  )) as BridgeCreator__factory
  const bridgeCreator = await bridgeCreatorFac.deploy(
    {
      bridge: ethBridge.address,
      inbox: ethInbox.address,
      rollupEventInbox: ethRollupEventInbox.address,
      outbox: ethOutbox.address,
    },
    {
      bridge: erc20Bridge.address,
      inbox: erc20Inbox.address,
      rollupEventInbox: erc20RollupEventInbox.address,
      outbox: erc20Outbox.address,
    }
  )

  const rollupCreatorFac = (await ethers.getContractFactory(
    'RollupCreator'
  )) as RollupCreator__factory
  const rollupCreator = await rollupCreatorFac.deploy()

  const deployHelperFac = (await ethers.getContractFactory(
    'DeployHelper'
  )) as DeployHelper__factory
  const deployHelper = await deployHelperFac.deploy()

  await rollupCreator.setTemplates(
    bridgeCreator.address,
    oneStepProofEntry.address,
    challengeManagerTemplate.address,
    rollupAdminLogicTemplate.address,
    rollupUserLogicTemplate.address,
    upgradeExecutorLogic.address,
    ethers.constants.AddressZero,
    ethers.constants.AddressZero,
    deployHelper.address
  )

<<<<<<< HEAD
  const response = await rollupCreator.createRollup({
    config: await getDefaultConfig(),
    _batchPosters: [await sequencer.getAddress()],
    _validators: [
      await val1.getAddress(),
      await val2.getAddress(),
      await val3.getAddress(),
    ],
    maxDataSize: 117964,
    batchPosterManager: await batchPosterManager.getAddress(),
=======
  const maxFeePerGas = BigNumber.from('1000000000')

  const deployParams = {
    config: await getDefaultConfig(),
    batchPoster: await sequencer.getAddress(),
    validators: [
      await val1.getAddress(),
      await val2.getAddress(),
      await val3.getAddress(),
      await val4.getAddress(),
    ],
    maxDataSize: 117964,
    nativeToken: ethers.constants.AddressZero,
    deployFactoriesToL2: true,
    maxFeePerGasForRetryables: maxFeePerGas,
  }

  const response = await rollupCreator.createRollup(deployParams, {
    value: ethers.utils.parseEther('0.2'),
>>>>>>> 90f2262c
  })

  const rec = await response.wait()

  const rollupCreatedEvent = rollupCreator.interface.parseLog(
    rec.logs[rec.logs.length - 1]
  ).args as RollupCreatedEvent['args']

  const rollupAdmin = rollupAdminLogicFac
    .attach(rollupCreatedEvent.rollupAddress)
    .connect(rollupCreator.signer)
  const rollupUser = rollupUserLogicFac
    .attach(rollupCreatedEvent.rollupAddress)
    .connect(user)
  const bridge = ethBridgeFac.attach(rollupCreatedEvent.bridge).connect(user)

  sequencerInbox = (
    (await ethers.getContractFactory(
      'SequencerInbox'
    )) as SequencerInbox__factory
  ).attach(rollupCreatedEvent.sequencerInbox)

  challengeManager = (
    (await ethers.getContractFactory(
      'ChallengeManager'
    )) as ChallengeManager__factory
  ).attach(await rollupUser.challengeManager())

  return {
    admin,
    user,

    rollupAdmin,
    rollupUser,

    validators: [val1, val2, val3, val4],

    rollupAdminLogicTemplate,
    rollupUserLogicTemplate,
    blockChallengeFactory: challengeManagerTemplateFac,
    rollupEventBridge: await rollupAdmin.rollupEventInbox(),
    outbox: rollupCreatedEvent.outbox,
    sequencerInbox: rollupCreatedEvent.sequencerInbox,
    delayedBridge: rollupCreatedEvent.bridge,
    delayedInbox: rollupCreatedEvent.inboxAddress,
<<<<<<< HEAD
    bridge: rollupCreatedEvent.bridge,
    batchPosterManager,
=======
    bridge,
    upgradeExecutorAddress: rollupCreatedEvent.upgradeExecutor,
    adminproxy: rollupCreatedEvent.adminProxy,
>>>>>>> 90f2262c
  }
}

async function tryAdvanceChain(blocks: number, time?: number): Promise<void> {
  try {
    if (time === undefined) {
      time = blocks * 12
    }
    if (blocks <= 0) {
      blocks = 1
    }
    if (time > 0) {
      await ethers.provider.send('evm_increaseTime', [time])
    }
    for (let i = 0; i < blocks; i++) {
      await ethers.provider.send('evm_mine', [])
    }
  } catch (e) {
    // EVM mine failed. Try advancing the chain by sending txes if the node
    // is in dev mode and mints blocks when txes are sent
    for (let i = 0; i < blocks; i++) {
      const tx = await accounts[0].sendTransaction({
        value: 0,
        to: await accounts[0].getAddress(),
      })
      await tx.wait()
    }
  }
}

async function advancePastAssertion(
  blockProposed: number,
  confBlocks?: number
): Promise<void> {
  if (confBlocks === undefined) {
    confBlocks = confirmationPeriodBlocks
  }
  const blockProposedBlock = await ethers.provider.getBlock(blockProposed)
  const latestBlock = await ethers.provider.getBlock('latest')
  const passedBlocks = latestBlock.number - blockProposed
  const passedTime = latestBlock.timestamp - blockProposedBlock.timestamp
  await tryAdvanceChain(confBlocks - passedBlocks, confBlocks * 12 - passedTime)
}

function newRandomExecutionState() {
  const blockHash = keccak256(ethers.utils.randomBytes(32))
  const sendRoot = keccak256(ethers.utils.randomBytes(32))
  const machineStatus = 1

  return newExecutionState(blockHash, sendRoot, 1, 0, machineStatus)
}

function newExecutionState(
  blockHash: string,
  sendRoot: string,
  inboxPosition: BigNumberish,
  positionInMessage: BigNumberish,
  machineStatus: BigNumberish
): ExecutionStateStruct {
  return {
    globalState: {
      bytes32Vals: [blockHash, sendRoot],
      u64Vals: [inboxPosition, positionInMessage],
    },
    machineStatus,
  }
}

function newRandomAssertion(
  prevExecutionState: ExecutionStateStruct
): AssertionStruct {
  return {
    beforeState: prevExecutionState,
    afterState: newRandomExecutionState(),
    numBlocks: 10,
  }
}

async function makeSimpleNode(
  rollup: RollupContract,
  sequencerInbox: SequencerInbox,
  parentNode: {
    assertion: { afterState: ExecutionStateStruct }
    nodeNum: number
    nodeHash: BytesLike
    inboxMaxCount: BigNumber
  },
  siblingNode?: Node,
  prevNode?: Node,
  stakeToAdd?: BigNumber
): Promise<{ tx: ContractTransaction; node: Node }> {
  const staker = await rollup.rollup.getStaker(
    await rollup.rollup.signer.getAddress()
  )

  const assertion = newRandomAssertion(parentNode.assertion.afterState)
  const { tx, node, expectedNewNodeHash } = await rollup.stakeOnNewNode(
    sequencerInbox,
    parentNode,
    assertion,
    siblingNode,
    stakeToAdd
  )

  expect(assertionEquals(assertion, node.assertion), 'unexpected assertion').to
    .be.true
  assert.equal(
    node.nodeNum,
    (prevNode || siblingNode || parentNode).nodeNum + 1
  )
  assert.equal(node.nodeHash, expectedNewNodeHash)

  if (stakeToAdd) {
    const stakerAfter = await rollup.rollup.getStaker(
      await rollup.rollup.signer.getAddress()
    )
    expect(stakerAfter.latestStakedNode.toNumber()).to.eq(node.nodeNum)
    expect(stakerAfter.amountStaked.toString()).to.eq(
      staker.amountStaked.add(stakeToAdd).toString()
    )
  }
  return { tx, node }
}

let prevNode: Node
const prevNodes: Node[] = []

function updatePrevNode(node: Node) {
  prevNode = node
  prevNodes.push(node)
}

const _IMPLEMENTATION_PRIMARY_SLOT =
  '0x360894a13ba1a3210667c828492db98dca3e2076cc3735a920a3ca505d382bbc'
const _IMPLEMENTATION_SECONDARY_SLOT =
  '0x2b1dbce74324248c222f0ec2d5ed7bd323cfc425b336f0253c5ccfda7265546d'

const getDoubleLogicUUPSTarget = async (
  slot: 'user' | 'admin',
  provider: providers.Provider
): Promise<string> => {
  return `0x${(
    await provider.getStorageAt(
      rollupAdmin.address,
      slot === 'admin'
        ? _IMPLEMENTATION_PRIMARY_SLOT
        : _IMPLEMENTATION_SECONDARY_SLOT
    )
  )
    .substring(26)
    .toLowerCase()}`
}

const impersonateAccount = (address: string) =>
  network.provider
    .request({
      // Fund inboxMock to send transaction
      method: 'hardhat_setBalance',
      params: [address, '0xffffffffffffffffffff'],
    })
    .then(() =>
      network.provider.request({
        method: 'hardhat_impersonateAccount',
        params: [address],
      })
    )
    .then(() => ethers.getSigner(address))

describe('ArbRollup', () => {
  it('should deploy contracts', async function () {
    accounts = await initializeAccounts()

    await run('deploy', { tags: 'test' })
  })

  it('should initialize', async function () {
    const {
      rollupAdmin: rollupAdminContract,
      rollupUser: rollupUserContract,
      bridge: bridgeContract,
      admin: adminI,
      validators: validatorsI,
<<<<<<< HEAD
      batchPosterManager: batchPosterManagerI,
=======
      upgradeExecutorAddress,
      adminproxy: adminproxyAddress,
>>>>>>> 90f2262c
    } = await setup()
    rollupAdmin = rollupAdminContract
    rollupUser = rollupUserContract
    bridge = bridgeContract
    admin = adminI
    validators = validatorsI
    upgradeExecutor = upgradeExecutorAddress
    adminproxy = adminproxyAddress
    rollup = new RollupContract(rollupUser.connect(validators[0]))
    batchPosterManager = batchPosterManagerI
  })

  it('should only initialize once', async function () {
    await expect(
      rollupAdmin
        .connect(await impersonateAccount(upgradeExecutor))
        .initialize(await getDefaultConfig(), {
          challengeManager: constants.AddressZero,
          bridge: constants.AddressZero,
          inbox: constants.AddressZero,
          outbox: constants.AddressZero,
          rollupAdminLogic: constants.AddressZero,
          rollupEventInbox: constants.AddressZero,
          rollupUserLogic: constants.AddressZero,
          sequencerInbox: constants.AddressZero,
          validatorUtils: constants.AddressZero,
          validatorWalletCreator: constants.AddressZero,
        })
    ).to.be.revertedWith('Initializable: contract is already initialized')
  })

  it('should place stake on new node', async function () {
    await tryAdvanceChain(minimumAssertionPeriod)

    const initNode: {
      assertion: { afterState: ExecutionStateStruct }
      nodeNum: number
      nodeHash: BytesLike
      inboxMaxCount: BigNumber
    } = {
      assertion: {
        afterState: {
          globalState: {
            bytes32Vals: [zerobytes32, zerobytes32],
            u64Vals: [0, 0],
          },
          machineStatus: MachineStatus.FINISHED,
        },
      },
      inboxMaxCount: BigNumber.from(1),
      nodeHash: zerobytes32,
      nodeNum: 0,
    }

    const stake = await rollup.currentRequiredStake()
    const { node } = await makeSimpleNode(
      rollup,
      sequencerInbox,
      initNode,
      undefined,
      undefined,
      stake
    )
    updatePrevNode(node)
  })

  it('should let a new staker place on existing node', async function () {
    const stake = await rollup.currentRequiredStake()
    await rollupUser
      .connect(validators[2])
      .newStakeOnExistingNode(1, prevNode.nodeHash, { value: stake })
    await rollupUser
      .connect(validators[3])
      .newStakeOnExistingNode(1, prevNode.nodeHash, { value: stake })
  })

  it('should move stake to a new node', async function () {
    await tryAdvanceChain(minimumAssertionPeriod)
    const { node } = await makeSimpleNode(rollup, sequencerInbox, prevNode)
    updatePrevNode(node)
  })

  it('should let the second staker place on the new node', async function () {
    await rollup
      .connect(validators[2])
      .stakeOnExistingNode(2, prevNode.nodeHash)
  })

  it('should confirm node', async function () {
    await tryAdvanceChain(confirmationPeriodBlocks * 2)

    await rollup.confirmNextNode(prevNodes[0])
  })

  it('should confirm next node', async function () {
    await tryAdvanceChain(minimumAssertionPeriod)
    await rollup.confirmNextNode(prevNodes[1])
  })

  let challengedNode: Node
  let validNode: Node
  it('should let the first staker make another node', async function () {
    await tryAdvanceChain(minimumAssertionPeriod)
    const { node } = await makeSimpleNode(rollup, sequencerInbox, prevNode)
    challengedNode = node
    validNode = node
  })

  let challengerNode: Node
  it('should let the second staker make a conflicting node', async function () {
    await tryAdvanceChain(minimumAssertionPeriod)
    const { node } = await makeSimpleNode(
      rollup.connect(validators[2]),
      sequencerInbox,
      prevNode,
      validNode
    )
    challengerNode = node
  })

  it('should fail to confirm first staker node', async function () {
    await advancePastAssertion(challengerNode.proposedBlock)
    await expect(rollup.confirmNextNode(validNode)).to.be.revertedWith(
      'NOT_ALL_STAKED'
    )
  })

  let challengeIndex: number
  let challengeCreatedAt: number
  it('should initiate a challenge', async function () {
    const tx = rollup.createChallenge(
      await validators[0].getAddress(),
      await validators[2].getAddress(),
      challengedNode,
      challengerNode
    )
    const receipt = await (await tx).wait()
    const ev = rollup.rollup.interface.parseLog(
      receipt.logs![receipt.logs!.length - 1]
    )
    expect(ev.name).to.equal('RollupChallengeStarted')

    const parsedEv = ev.args as RollupChallengeStartedEvent['args']
    challengeIndex = parsedEv.challengeIndex.toNumber()
    challengeCreatedAt = receipt.blockNumber
  })

  it('should make a new node', async function () {
    const { node } = await makeSimpleNode(
      rollup,
      sequencerInbox,
      validNode,
      undefined,
      challengerNode
    )
    challengedNode = node
  })

  it('new staker should make a conflicting node', async function () {
    const stake = await rollup.currentRequiredStake()
    await rollup.rollup
      .connect(validators[1])
      .newStakeOnExistingNode(3, validNode.nodeHash, {
        value: stake.add(50),
      })

    const { node } = await makeSimpleNode(
      rollup.connect(validators[1]),
      sequencerInbox,
      validNode,
      challengedNode
    )
    challengerNode = node
  })

  it('timeout should not occur early', async function () {
    const challengeCreatedAtTime = (
      await ethers.provider.getBlock(challengeCreatedAt)
    ).timestamp
    // This is missing the extraChallengeTimeBlocks
    const notQuiteChallengeDuration =
      challengedNode.proposedBlock -
      validNode.proposedBlock +
      confirmationPeriodBlocks
    const elapsedTime =
      (await ethers.provider.getBlock('latest')).timestamp -
      challengeCreatedAtTime
    await tryAdvanceChain(1, notQuiteChallengeDuration - elapsedTime)
    const isTimedOut = await challengeManager
      .connect(validators[0])
      .isTimedOut(challengeIndex)
    expect(isTimedOut).to.be.false
  })

  it('asserter should win via timeout', async function () {
    await tryAdvanceChain(extraChallengeTimeBlocks)
    await challengeManager.connect(validators[0]).timeout(challengeIndex)
  })

  it('confirm first staker node', async function () {
    await rollup.confirmNextNode(validNode)
  })

  it('should reject out of order second node', async function () {
    await rollup.rejectNextNode(stakeToken)
  })

  it('should initiate another challenge', async function () {
    const tx = rollup.createChallenge(
      await validators[0].getAddress(),
      await validators[1].getAddress(),
      challengedNode,
      challengerNode
    )
    const receipt = await (await tx).wait()
    const ev = rollup.rollup.interface.parseLog(
      receipt.logs![receipt.logs!.length - 1]
    )
    expect(ev.name).to.equal('RollupChallengeStarted')
    const parsedEv = ev.args as RollupChallengeStartedEvent['args']
    challengeIndex = parsedEv.challengeIndex.toNumber()

    await expect(
      rollup.rollup.completeChallenge(
        challengeIndex,
        await sequencer.getAddress(),
        await validators[3].getAddress()
      )
    ).to.be.revertedWith('WRONG_SENDER')
  })

  it('challenger should reply in challenge', async function () {
    const seg0 = blockStateHash(
      BigNumber.from(challengerNode.assertion.beforeState.machineStatus),
      globalStateLib.hash(challengerNode.assertion.beforeState.globalState)
    )

    const seg1 = blockStateHash(
      BigNumber.from(challengedNode.assertion.afterState.machineStatus),
      globalStateLib.hash(challengedNode.assertion.afterState.globalState)
    )
    await challengeManager.connect(validators[1]).bisectExecution(
      challengeIndex,
      {
        challengePosition: BigNumber.from(0),
        oldSegments: [seg0, seg1],
        oldSegmentsLength: BigNumber.from(challengedNode.assertion.numBlocks),
        oldSegmentsStart: 0,
      },
      [
        seg0,
        zerobytes32,
        zerobytes32,
        zerobytes32,
        zerobytes32,
        zerobytes32,
        zerobytes32,
        zerobytes32,
        zerobytes32,
        zerobytes32,
        zerobytes32,
      ]
    )
  })

  it('challenger should win via timeout', async function () {
    const challengeDuration =
      confirmationPeriodBlocks +
      extraChallengeTimeBlocks +
      (challengerNode.proposedBlock - validNode.proposedBlock)
    await advancePastAssertion(challengerNode.proposedBlock, challengeDuration)
    await challengeManager.timeout(challengeIndex)
  })

  it('should reject out of order second node', async function () {
    await rollup.rejectNextNode(await validators[1].getAddress())
  })

  it('confirm next node', async function () {
    await tryAdvanceChain(confirmationPeriodBlocks)
    await rollup.confirmNextNode(challengerNode)
  })

  it('allow force refund staker with pending node', async function () {
    await rollupAdmin.connect(await impersonateAccount(upgradeExecutor)).pause()
    await (
      await rollupAdmin
        .connect(await impersonateAccount(upgradeExecutor))
        .forceRefundStaker([await validators[3].getAddress()])
    ).wait()

    await expect(
      rollup.rollup.connect(validators[3]).withdrawStakerFunds()
    ).to.be.revertedWith('PAUSED_AND_ACTIVE')
    // staker can only withdraw if rollup address changed when paused
    await bridge
      .connect(await impersonateAccount(rollup.rollup.address))
      .updateRollupAddress(ethers.constants.AddressZero)

    await (
      await rollup.rollup.connect(validators[3]).withdrawStakerFunds()
    ).wait()
    await rollupAdmin
      .connect(await impersonateAccount(upgradeExecutor))
      .resume()

    // restore rollup address
    await bridge
      .connect(await impersonateAccount(ethers.constants.AddressZero))
      .updateRollupAddress(rollupUser.address)

    const postWithdrawablefunds = await rollup.rollup.withdrawableFunds(
      await validators[3].getAddress()
    )
    expect(postWithdrawablefunds, 'withdrawable funds').to.equal(0)
    const stake = await rollup.rollup.amountStaked(
      await validators[3].getAddress()
    )
    expect(stake, 'amount staked').to.equal(0)
  })

  it('should add and remove stakes correctly', async function () {
    /*
      RollupUser functions that alter stake and their respective Core logic

      user: newStake
      core: createNewStake

      user: addToDeposit
      core: increaseStakeBy

      user: reduceDeposit
      core: reduceStakeTo

      user: returnOldDeposit
      core: withdrawStaker

      user: withdrawStakerFunds
      core: withdrawFunds
    */

    const initialStake = await rollup.rollup.amountStaked(
      await validators[1].getAddress()
    )

    await rollup.connect(validators[1]).reduceDeposit(initialStake)

    await expect(
      rollup.connect(validators[1]).reduceDeposit(initialStake.add(1))
    ).to.be.revertedWith('TOO_LITTLE_STAKE')

    await rollup
      .connect(validators[1])
      .addToDeposit(await validators[1].getAddress(), { value: 5 })

    await rollup.connect(validators[1]).reduceDeposit(5)

    const prevBalance = await validators[1].getBalance()
    const prevWithdrawablefunds = await rollup.rollup.withdrawableFunds(
      await validators[1].getAddress()
    )

    const tx = await rollup.rollup.connect(validators[1]).withdrawStakerFunds()
    const receipt = await tx.wait()
    const gasPaid = receipt.gasUsed.mul(receipt.effectiveGasPrice)

    const postBalance = await validators[1].getBalance()
    const postWithdrawablefunds = await rollup.rollup.withdrawableFunds(
      await validators[1].getAddress()
    )

    expect(postWithdrawablefunds).to.equal(0)
    expect(postBalance.add(gasPaid)).to.equal(
      prevBalance.add(prevWithdrawablefunds)
    )

    // this gets deposit and removes staker
    await rollup.rollup
      .connect(validators[1])
      .returnOldDeposit(await validators[1].getAddress())
    // all stake is now removed
  })

  it('should allow removing zombies', async function () {
    const zombieCount = (
      await rollup.rollup.connect(validators[2]).zombieCount()
    ).toNumber()
    for (let i = 0; i < zombieCount; i++) {
      await rollup.rollup.connect(validators[2]).removeZombie(0, 1024)
    }
  })

  it('should pause the contracts then resume', async function () {
    const prevIsPaused = await rollup.rollup.paused()
    expect(prevIsPaused).to.equal(false)

    await rollupAdmin.connect(await impersonateAccount(upgradeExecutor)).pause()

    const postIsPaused = await rollup.rollup.paused()
    expect(postIsPaused).to.equal(true)

    await expect(
      rollup
        .connect(validators[1])
        .addToDeposit(await validators[1].getAddress(), { value: 5 })
    ).to.be.revertedWith('Pausable: paused')

    await rollupAdmin
      .connect(await impersonateAccount(upgradeExecutor))
      .resume()
  })

  it('should allow admin to alter rollup while paused', async function () {
    const prevLatestConfirmed = await rollup.rollup.latestConfirmed()
    expect(prevLatestConfirmed.toNumber()).to.equal(6)
    // prevNode is prevLatestConfirmed
    prevNode = challengerNode

    const stake = await rollup.currentRequiredStake()

    const { node: node1 } = await makeSimpleNode(
      rollup,
      sequencerInbox,
      prevNode,
      undefined,
      undefined,
      stake
    )
    const node1Num = await rollup.rollup.latestNodeCreated()
    expect(node1Num.toNumber(), 'node1num').to.eq(node1.nodeNum)

    await tryAdvanceChain(minimumAssertionPeriod)

    const { node: node2 } = await makeSimpleNode(
      rollup.connect(validators[2]),
      sequencerInbox,
      prevNode,
      node1,
      undefined,
      stake
    )
    const node2Num = await rollup.rollup.latestNodeCreated()
    expect(node2Num.toNumber(), 'node2num').to.eq(node2.nodeNum)

    const tx = await rollup.createChallenge(
      await validators[0].getAddress(),
      await validators[2].getAddress(),
      node1,
      node2
    )
    const receipt = await tx.wait()
    const ev = rollup.rollup.interface.parseLog(
      receipt.logs![receipt.logs!.length - 1]
    )
    expect(ev.name).to.equal('RollupChallengeStarted')
    const parsedEv = ev.args as RollupChallengeStartedEvent['args']
    challengeIndex = parsedEv.challengeIndex.toNumber()

    expect(
      await challengeManager.currentResponder(challengeIndex),
      'turn challenger'
    ).to.eq(await validators[2].getAddress())

    await expect(
      rollupAdmin
        .connect(await impersonateAccount(upgradeExecutor))
        .forceResolveChallenge(
          [await validators[0].getAddress()],
          [await validators[2].getAddress()]
        ),
      'force resolve'
    ).to.be.revertedWith('Pausable: not paused')

    await expect(
      rollup.createChallenge(
        await validators[0].getAddress(),
        await validators[2].getAddress(),
        node1,
        node2
      ),
      'create challenge'
    ).to.be.revertedWith('IN_CHAL')

    await rollupAdmin.connect(await impersonateAccount(upgradeExecutor)).pause()

    await rollupAdmin
      .connect(await impersonateAccount(upgradeExecutor))
      .forceResolveChallenge(
        [await validators[0].getAddress()],
        [await validators[2].getAddress()]
      )

    // challenge should have been destroyed
    expect(
      await challengeManager.currentResponder(challengeIndex),
      'turn reset'
    ).to.equal(constants.AddressZero)

    const challengeA = await rollupAdmin.currentChallenge(
      await validators[0].getAddress()
    )
    const challengeB = await rollupAdmin.currentChallenge(
      await validators[2].getAddress()
    )

    expect(challengeA).to.equal(ZERO_ADDR)
    expect(challengeB).to.equal(ZERO_ADDR)

    await rollupAdmin
      .connect(await impersonateAccount(upgradeExecutor))
      .forceRefundStaker([
        await validators[0].getAddress(),
        await validators[2].getAddress(),
      ])

    const adminAssertion = newRandomAssertion(prevNode.assertion.afterState)
    const { node: forceCreatedNode1 } = await forceCreateNode(
      rollupAdmin.connect(await impersonateAccount(upgradeExecutor)),
      sequencerInbox,
      prevNode,
      adminAssertion,
      node2
    )
    expect(
      assertionEquals(forceCreatedNode1.assertion, adminAssertion),
      'assertion error'
    ).to.be.true

    const adminNodeNum = await rollup.rollup.latestNodeCreated()
    const midLatestConfirmed = await rollup.rollup.latestConfirmed()
    expect(midLatestConfirmed.toNumber()).to.equal(6)

    expect(adminNodeNum.toNumber()).to.equal(node2Num.toNumber() + 1)

    const adminAssertion2 = newRandomAssertion(prevNode.assertion.afterState)
    const { node: forceCreatedNode2 } = await forceCreateNode(
      rollupAdmin.connect(await impersonateAccount(upgradeExecutor)),
      sequencerInbox,
      prevNode,
      adminAssertion2,
      forceCreatedNode1
    )

    const postLatestCreated = await rollup.rollup.latestNodeCreated()

    await rollupAdmin
      .connect(await impersonateAccount(upgradeExecutor))
      .forceConfirmNode(
        adminNodeNum,
        adminAssertion.afterState.globalState.bytes32Vals[0],
        adminAssertion.afterState.globalState.bytes32Vals[1]
      )

    const postLatestConfirmed = await rollup.rollup.latestConfirmed()
    expect(postLatestCreated).to.equal(adminNodeNum.add(1))
    expect(postLatestConfirmed).to.equal(adminNodeNum)

    await rollupAdmin
      .connect(await impersonateAccount(upgradeExecutor))
      .resume()

    // should create node after resuming

    prevNode = forceCreatedNode1

    await tryAdvanceChain(minimumAssertionPeriod)

    await expect(
      makeSimpleNode(
        rollup.connect(validators[2]),
        sequencerInbox,
        prevNode,
        undefined,
        forceCreatedNode2,
        stake
      )
    ).to.be.revertedWith('STAKER_IS_ZOMBIE')

    await expect(
      makeSimpleNode(rollup.connect(validators[2]), sequencerInbox, prevNode)
    ).to.be.revertedWith('NOT_STAKED')

    await rollup.rollup.connect(validators[2]).removeOldZombies(0)

    await makeSimpleNode(
      rollup.connect(validators[2]),
      sequencerInbox,
      prevNode,
      undefined,
      forceCreatedNode2,
      stake
    )
  })

  it('should initialize a fresh rollup', async function () {
    const {
      rollupAdmin: rollupAdminContract,
      rollupUser: rollupUserContract,
      admin: adminI,
      validators: validatorsI,
<<<<<<< HEAD
      batchPosterManager: batchPosterManagerI,
=======
      upgradeExecutorAddress,
>>>>>>> 90f2262c
    } = await setup()
    rollupAdmin = rollupAdminContract
    rollupUser = rollupUserContract
    admin = adminI
    validators = validatorsI
    upgradeExecutor = upgradeExecutorAddress
    rollup = new RollupContract(rollupUser.connect(validators[0]))
    batchPosterManager = batchPosterManagerI
  })

  it('should stake on initial node again', async function () {
    await tryAdvanceChain(minimumAssertionPeriod)

    const initNode: {
      assertion: { afterState: ExecutionStateStruct }
      nodeNum: number
      nodeHash: BytesLike
      inboxMaxCount: BigNumber
    } = {
      assertion: {
        afterState: {
          globalState: {
            bytes32Vals: [zerobytes32, zerobytes32],
            u64Vals: [0, 0],
          },
          machineStatus: MachineStatus.FINISHED,
        },
      },
      inboxMaxCount: BigNumber.from(1),
      nodeHash: zerobytes32,
      nodeNum: 0,
    }

    const stake = await rollup.currentRequiredStake()
    const { node } = await makeSimpleNode(
      rollup,
      sequencerInbox,
      initNode,
      undefined,
      undefined,
      stake
    )
    updatePrevNode(node)
  })

  it('should only allow admin to upgrade primary logic', async function () {
    const user = rollupUser.signer

    // store the current implementation addresses
    const proxyPrimaryTarget0 = await getDoubleLogicUUPSTarget(
      'admin',
      user.provider!
    )
    const proxySecondaryTarget0 = await getDoubleLogicUUPSTarget(
      'user',
      user.provider!
    )

    // deploy a new admin logic
    const rollupAdminLogicFac = (await ethers.getContractFactory(
      'RollupAdminLogic'
    )) as RollupAdminLogic__factory
    const newAdminLogicImpl = await rollupAdminLogicFac.deploy()

    // attempt to upgrade as user, should revert
    await expect(rollupAdmin.connect(user).upgradeTo(newAdminLogicImpl.address))
      .to.be.reverted
    // upgrade as admin
    await expect(
      rollupAdmin
        .connect(await impersonateAccount(upgradeExecutor))
        .upgradeTo(newAdminLogicImpl.address)
    ).to.emit(rollupAdmin, 'Upgraded')

    // check the new implementation address is set
    const proxyPrimaryTarget = await getDoubleLogicUUPSTarget(
      'admin',
      user.provider!
    )
    await expect(proxyPrimaryTarget).to.not.eq(proxyPrimaryTarget0)
    await expect(proxyPrimaryTarget).to.eq(
      newAdminLogicImpl.address.toLowerCase()
    )

    // check the other implementation address is unchanged
    const proxySecondaryTarget = await getDoubleLogicUUPSTarget(
      'user',
      user.provider!
    )
    await expect(proxySecondaryTarget).to.eq(proxySecondaryTarget0)
  })

  it('should only allow admin to upgrade secondary logic', async function () {
    const user = rollupUser.signer

    // store the current implementation addresses
    const proxyPrimaryTarget0 = await getDoubleLogicUUPSTarget(
      'admin',
      user.provider!
    )
    const proxySecondaryTarget0 = await getDoubleLogicUUPSTarget(
      'user',
      user.provider!
    )

    // deploy a new user logic
    const rollupUserLogicFac = (await ethers.getContractFactory(
      'RollupUserLogic'
    )) as RollupUserLogic__factory
    const newUserLogicImpl = await rollupUserLogicFac.deploy()

    // attempt to upgrade as user, should revert
    await expect(
      rollupAdmin.connect(user).upgradeSecondaryTo(newUserLogicImpl.address)
    ).to.be.reverted
    // upgrade as admin
    await expect(
      rollupAdmin
        .connect(await impersonateAccount(upgradeExecutor))
        .upgradeSecondaryTo(newUserLogicImpl.address)
    ).to.emit(rollupAdmin, 'UpgradedSecondary')

    // check the new implementation address is set
    const proxySecondaryTarget = await getDoubleLogicUUPSTarget(
      'user',
      user.provider!
    )
    await expect(proxySecondaryTarget).to.not.eq(proxySecondaryTarget0)
    await expect(proxySecondaryTarget).to.eq(
      newUserLogicImpl.address.toLowerCase()
    )

    // check the other implementation address is unchanged
    const proxyPrimaryTarget = await getDoubleLogicUUPSTarget(
      'admin',
      user.provider!
    )
    await expect(proxyPrimaryTarget).to.eq(proxyPrimaryTarget0)
  })

  it('should allow admin to upgrade primary logic and call', async function () {
    const rollupAdminLogicFac = (await ethers.getContractFactory(
      'RollupAdminLogic'
    )) as RollupAdminLogic__factory
    const newAdminLogicImpl = await rollupAdminLogicFac.deploy()
    // first pause the contract so we can unpause after upgrade
    await rollupAdmin.connect(await impersonateAccount(upgradeExecutor)).pause()
    // 0x046f7da2 - resume()
    await expect(
      rollupAdmin
        .connect(await impersonateAccount(upgradeExecutor))
        .upgradeToAndCall(newAdminLogicImpl.address, '0x046f7da2')
    ).to.emit(rollupAdmin, 'Unpaused')
  })

  it('should allow admin to upgrade secondary logic and call', async function () {
    const rollupUserLogicFac = (await ethers.getContractFactory(
      'RollupUserLogic'
    )) as RollupUserLogic__factory
    const newUserLogicImpl = await rollupUserLogicFac.deploy()
    // this call should revert since the user logic don't have a fallback
    await expect(
      rollupAdmin
        .connect(await impersonateAccount(upgradeExecutor))
        .upgradeSecondaryToAndCall(newUserLogicImpl.address, '0x')
    ).to.revertedWith('Address: low-level delegate call failed')
    // 0x8da5cb5b - owner() (some random function that will not revert)
    await expect(
      rollupAdmin
        .connect(await impersonateAccount(upgradeExecutor))
        .upgradeSecondaryToAndCall(newUserLogicImpl.address, '0x8da5cb5b')
    ).to.emit(rollupAdmin, 'UpgradedSecondary')
  })

  it('should fail upgrade to unsafe primary logic', async function () {
    const rollupUserLogicFac = (await ethers.getContractFactory(
      'RollupUserLogic'
    )) as RollupUserLogic__factory
    const newUserLogicImpl = await rollupUserLogicFac.deploy()
    await expect(
      rollupAdmin
        .connect(await impersonateAccount(upgradeExecutor))
        .upgradeTo(newUserLogicImpl.address)
    ).to.revertedWith('ERC1967Upgrade: unsupported proxiableUUID')
  })

  it('should fail upgrade to unsafe secondary logic', async function () {
    const rollupAdminLogicFac = (await ethers.getContractFactory(
      'RollupAdminLogic'
    )) as RollupAdminLogic__factory
    const newAdminLogicImpl = await rollupAdminLogicFac.deploy()
    await expect(
      rollupAdmin
        .connect(await impersonateAccount(upgradeExecutor))
        .upgradeSecondaryTo(newAdminLogicImpl.address)
    ).to.revertedWith('ERC1967Upgrade: unsupported secondary proxiableUUID')
  })

  it('should fail upgrade to proxy primary logic', async function () {
    await expect(
      rollupAdmin
        .connect(await impersonateAccount(upgradeExecutor))
        .upgradeTo(rollupAdmin.address)
    ).to.revertedWith('ERC1967Upgrade: new implementation is not UUPS')
  })

  it('should fail upgrade to proxy secondary logic', async function () {
    await expect(
      rollupAdmin
        .connect(await impersonateAccount(upgradeExecutor))
        .upgradeSecondaryTo(rollupAdmin.address)
    ).to.revertedWith(
      'ERC1967Upgrade: new secondary implementation is not UUPS'
    )
  })

  it('should fail to init rollupAdminLogic without proxy', async function () {
    const user = rollupUser.signer
    const rollupAdminLogicFac = (await ethers.getContractFactory(
      'RollupAdminLogic'
    )) as RollupAdminLogic__factory
    const proxyPrimaryTarget = await getDoubleLogicUUPSTarget(
      'admin',
      user.provider!
    )
    const proxyPrimaryImpl = rollupAdminLogicFac.attach(proxyPrimaryTarget)
    await expect(
      proxyPrimaryImpl.initialize(await getDefaultConfig(), {
        challengeManager: constants.AddressZero,
        bridge: constants.AddressZero,
        inbox: constants.AddressZero,
        outbox: constants.AddressZero,
        rollupAdminLogic: constants.AddressZero,
        rollupEventInbox: constants.AddressZero,
        rollupUserLogic: constants.AddressZero,
        sequencerInbox: constants.AddressZero,
        validatorUtils: constants.AddressZero,
        validatorWalletCreator: constants.AddressZero,
      })
    ).to.be.revertedWith('Function must be called through delegatecall')
  })

  it('should fail to init rollupUserLogic without proxy', async function () {
    const user = rollupUser.signer
    const rollupUserLogicFac = (await ethers.getContractFactory(
      'RollupUserLogic'
    )) as RollupUserLogic__factory
    const proxySecondaryTarget = await getDoubleLogicUUPSTarget(
      'user',
      user.provider!
    )
    const proxySecondaryImpl = rollupUserLogicFac.attach(proxySecondaryTarget)
    await expect(
      proxySecondaryImpl.interface.functions['initialize(address)']
        .stateMutability
    ).to.eq('view')
  })

<<<<<<< HEAD
  it('should fail the chainid fork check', async function () {
    await expect(sequencerInbox.removeDelayAfterFork()).to.revertedWith(
      'NotForked()'
    )
  })

  it('can set is sequencer', async function () {
    const testAddress = await accounts[9].getAddress()
    expect(await sequencerInbox.isSequencer(testAddress)).to.be.false
    await expect(
      sequencerInbox.setIsSequencer(testAddress, true)
    ).to.revertedWith(
      `NotBatchPosterManager("${await sequencerInbox.signer.getAddress()}")`
    )
    expect(await sequencerInbox.isSequencer(testAddress)).to.be.false

    await (
      await sequencerInbox
        .connect(batchPosterManager)
        .setIsSequencer(testAddress, true)
    ).wait()

    expect(await sequencerInbox.isSequencer(testAddress)).to.be.true

    await (
      await sequencerInbox
        .connect(batchPosterManager)
        .setIsSequencer(testAddress, false)
    ).wait()

    expect(await sequencerInbox.isSequencer(testAddress)).to.be.false
  })

  it('can set a batch poster', async function () {
    const testAddress = await accounts[9].getAddress()
    expect(await sequencerInbox.isBatchPoster(testAddress)).to.be.false
    await expect(
      sequencerInbox.setIsBatchPoster(testAddress, true)
    ).to.revertedWith(
      `NotBatchPosterManager("${await sequencerInbox.signer.getAddress()}")`
    )
    expect(await sequencerInbox.isBatchPoster(testAddress)).to.be.false

    await (
      await sequencerInbox
        .connect(batchPosterManager)
        .setIsBatchPoster(testAddress, true)
    ).wait()

    expect(await sequencerInbox.isBatchPoster(testAddress)).to.be.true

    await (
      await sequencerInbox
        .connect(batchPosterManager)
        .setIsBatchPoster(testAddress, false)
    ).wait()

    expect(await sequencerInbox.isBatchPoster(testAddress)).to.be.false
  })

  it('can set batch poster manager', async function () {
    const testManager = await accounts[8].getAddress()
    expect(await sequencerInbox.batchPosterManager()).to.eq(
      await batchPosterManager.getAddress()
    )
    await expect(
      sequencerInbox.connect(accounts[8]).setBatchPosterManager(testManager)
    ).to.revertedWith(`NotOwner("${testManager}", "${rollupUser.address}")`)
    expect(await sequencerInbox.batchPosterManager()).to.eq(
      await batchPosterManager.getAddress()
    )

    await (await sequencerInbox.setBatchPosterManager(testManager)).wait()

    expect(await sequencerInbox.batchPosterManager()).to.eq(testManager)
  })

=======
>>>>>>> 90f2262c
  it('should fail the batch poster check', async function () {
    await expect(
      sequencerInbox.addSequencerL2Batch(
        0,
        '0x',
        0,
        ethers.constants.AddressZero,
        0,
        0
      )
    ).to.revertedWith('NotBatchPoster()')
  })

  it('should fail the onlyValidator check', async function () {
    await expect(rollupUser.withdrawStakerFunds()).to.revertedWith(
      'NOT_VALIDATOR'
    )
  })

  it('should fail to call removeWhitelistAfterFork', async function () {
    await expect(rollupUser.removeWhitelistAfterFork()).to.revertedWith(
      'CHAIN_ID_NOT_CHANGED'
    )
  })

  it('should fail to call removeWhitelistAfterValidatorAfk', async function () {
    await expect(rollupUser.removeWhitelistAfterValidatorAfk()).to.revertedWith(
      'VALIDATOR_NOT_AFK'
    )
  })
})<|MERGE_RESOLUTION|>--- conflicted
+++ resolved
@@ -262,23 +262,11 @@
     deployHelper.address
   )
 
-<<<<<<< HEAD
-  const response = await rollupCreator.createRollup({
-    config: await getDefaultConfig(),
-    _batchPosters: [await sequencer.getAddress()],
-    _validators: [
-      await val1.getAddress(),
-      await val2.getAddress(),
-      await val3.getAddress(),
-    ],
-    maxDataSize: 117964,
-    batchPosterManager: await batchPosterManager.getAddress(),
-=======
   const maxFeePerGas = BigNumber.from('1000000000')
 
   const deployParams = {
     config: await getDefaultConfig(),
-    batchPoster: await sequencer.getAddress(),
+    batchPosters: [await sequencer.getAddress()],
     validators: [
       await val1.getAddress(),
       await val2.getAddress(),
@@ -289,11 +277,11 @@
     nativeToken: ethers.constants.AddressZero,
     deployFactoriesToL2: true,
     maxFeePerGasForRetryables: maxFeePerGas,
+    batchPosterManager: await batchPosterManager.getAddress(),
   }
 
   const response = await rollupCreator.createRollup(deployParams, {
     value: ethers.utils.parseEther('0.2'),
->>>>>>> 90f2262c
   })
 
   const rec = await response.wait()
@@ -339,14 +327,10 @@
     sequencerInbox: rollupCreatedEvent.sequencerInbox,
     delayedBridge: rollupCreatedEvent.bridge,
     delayedInbox: rollupCreatedEvent.inboxAddress,
-<<<<<<< HEAD
-    bridge: rollupCreatedEvent.bridge,
+    bridge,
     batchPosterManager,
-=======
-    bridge,
     upgradeExecutorAddress: rollupCreatedEvent.upgradeExecutor,
     adminproxy: rollupCreatedEvent.adminProxy,
->>>>>>> 90f2262c
   }
 }
 
@@ -529,12 +513,9 @@
       bridge: bridgeContract,
       admin: adminI,
       validators: validatorsI,
-<<<<<<< HEAD
       batchPosterManager: batchPosterManagerI,
-=======
       upgradeExecutorAddress,
       adminproxy: adminproxyAddress,
->>>>>>> 90f2262c
     } = await setup()
     rollupAdmin = rollupAdminContract
     rollupUser = rollupUserContract
@@ -1135,11 +1116,8 @@
       rollupUser: rollupUserContract,
       admin: adminI,
       validators: validatorsI,
-<<<<<<< HEAD
       batchPosterManager: batchPosterManagerI,
-=======
       upgradeExecutorAddress,
->>>>>>> 90f2262c
     } = await setup()
     rollupAdmin = rollupAdminContract
     rollupUser = rollupUserContract
@@ -1398,13 +1376,6 @@
     ).to.eq('view')
   })
 
-<<<<<<< HEAD
-  it('should fail the chainid fork check', async function () {
-    await expect(sequencerInbox.removeDelayAfterFork()).to.revertedWith(
-      'NotForked()'
-    )
-  })
-
   it('can set is sequencer', async function () {
     const testAddress = await accounts[9].getAddress()
     expect(await sequencerInbox.isSequencer(testAddress)).to.be.false
@@ -1476,8 +1447,6 @@
     expect(await sequencerInbox.batchPosterManager()).to.eq(testManager)
   })
 
-=======
->>>>>>> 90f2262c
   it('should fail the batch poster check', async function () {
     await expect(
       sequencerInbox.addSequencerL2Batch(
