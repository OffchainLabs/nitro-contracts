/*
 * Copyright 2019-2020, Offchain Labs, Inc.
 *
 * Licensed under the Apache License, Version 2.0 (the "License");
 * you may not use this file except in compliance with the License.
 * You may obtain a copy of the License at
 *
 *    http://www.apache.org/licenses/LICENSE-2.0
 *
 * Unless required by applicable law or agreed to in writing, software
 * distributed under the License is distributed on an "AS IS" BASIS,
 * WITHOUT WARRANTIES OR CONDITIONS OF ANY KIND, either express or implied.
 * See the License for the specific language governing permissions and
 * limitations under the License.
 */

/* eslint-env node, mocha */
import { ethers, network, run } from 'hardhat'
import { Signer } from '@ethersproject/abstract-signer'
import { BigNumberish, BigNumber } from '@ethersproject/bignumber'
import { BytesLike } from '@ethersproject/bytes'
import { ContractTransaction } from '@ethersproject/contracts'
import { assert, expect } from 'chai'
import {
  BridgeCreator__factory,
  ChallengeManager,
  ChallengeManager__factory,
  DeployHelper__factory,
  OneStepProofEntry__factory,
  OneStepProver0__factory,
  OneStepProverHostIo__factory,
  OneStepProverMath__factory,
  OneStepProverMemory__factory,
  RollupAdminLogic,
  RollupAdminLogic__factory,
  RollupCreator__factory,
  RollupUserLogic,
  RollupUserLogic__factory,
  SequencerInbox,
  SequencerInbox__factory,
} from '../../build/types'
import {
  abi as UpgradeExecutorABI,
  bytecode as UpgradeExecutorBytecode,
} from '@offchainlabs/upgrade-executor/build/contracts/src/UpgradeExecutor.sol/UpgradeExecutor.json'

import { initializeAccounts } from './utils'

import {
  Node,
  RollupContract,
  forceCreateNode,
  assertionEquals,
} from './common/rolluplib'
import { AssertionStruct } from '../../build/types/src/rollup/RollupCore'
import { ExecutionStateStruct } from '../../build/types/src/rollup/RollupCore'
import { keccak256 } from 'ethers/lib/utils'
import {
  ConfigStruct,
  RollupCreatedEvent,
} from '../../build/types/src/rollup/RollupCreator'
import { constants, providers } from 'ethers'
import { blockStateHash, MachineStatus } from './common/challengeLib'
import * as globalStateLib from './common/globalStateLib'
import { RollupChallengeStartedEvent } from '../../build/types/src/rollup/IRollupCore'

const zerobytes32 = ethers.constants.HashZero
const stakeRequirement = 10
const stakeToken = ethers.constants.AddressZero
const confirmationPeriodBlocks = 100
const minimumAssertionPeriod = 75
const ZERO_ADDR = ethers.constants.AddressZero
const extraChallengeTimeBlocks = 20
const wasmModuleRoot =
  '0x9900000000000000000000000000000000000000000000000000000000000010'

// let rollup: RollupContract
let rollup: RollupContract
let rollupUser: RollupUserLogic
let rollupAdmin: RollupAdminLogic
let accounts: Signer[]
let validators: Signer[]
let sequencerInbox: SequencerInbox
let admin: Signer
let sequencer: Signer
let challengeManager: ChallengeManager
let upgradeExecutor: string

async function getDefaultConfig(
  _confirmPeriodBlocks = confirmationPeriodBlocks
): Promise<ConfigStruct> {
  return {
    baseStake: stakeRequirement,
    chainId: stakeToken,
    chainConfig: '{}', // TODO
    confirmPeriodBlocks: _confirmPeriodBlocks,
    extraChallengeTimeBlocks: extraChallengeTimeBlocks,
    owner: await accounts[0].getAddress(),
    sequencerInboxMaxTimeVariation: {
      delayBlocks: (60 * 60 * 24) / 15,
      futureBlocks: 12,
      delaySeconds: 60 * 60 * 24,
      futureSeconds: 60 * 60,
    },
    stakeToken: stakeToken,
    wasmModuleRoot: wasmModuleRoot,
    loserStakeEscrow: ZERO_ADDR,
    genesisBlockNum: 0,
  }
}

const setup = async () => {
  const accounts = await initializeAccounts()
  admin = accounts[0]

  const user = accounts[1]

  const val1 = accounts[2]
  const val2 = accounts[3]
  const val3 = accounts[4]
  const val4 = accounts[5]
  sequencer = accounts[6]

  const oneStep0Fac = (await ethers.getContractFactory(
    'OneStepProver0'
  )) as OneStepProver0__factory
  const oneStep0 = await oneStep0Fac.deploy()
  const oneStepMemoryFac = (await ethers.getContractFactory(
    'OneStepProverMemory'
  )) as OneStepProverMemory__factory
  const oneStepMemory = await oneStepMemoryFac.deploy()
  const oneStepMathFac = (await ethers.getContractFactory(
    'OneStepProverMath'
  )) as OneStepProverMath__factory
  const oneStepMath = await oneStepMathFac.deploy()
  const oneStepHostIoFac = (await ethers.getContractFactory(
    'OneStepProverHostIo'
  )) as OneStepProverHostIo__factory
  const oneStepHostIo = await oneStepHostIoFac.deploy()

  const oneStepProofEntryFac = (await ethers.getContractFactory(
    'OneStepProofEntry'
  )) as OneStepProofEntry__factory
  const oneStepProofEntry = await oneStepProofEntryFac.deploy(
    oneStep0.address,
    oneStepMemory.address,
    oneStepMath.address,
    oneStepHostIo.address
  )

  const challengeManagerTemplateFac = (await ethers.getContractFactory(
    'ChallengeManager'
  )) as ChallengeManager__factory
  const challengeManagerTemplate = await challengeManagerTemplateFac.deploy()

  const rollupAdminLogicFac = (await ethers.getContractFactory(
    'RollupAdminLogic'
  )) as RollupAdminLogic__factory
  const rollupAdminLogicTemplate = await rollupAdminLogicFac.deploy()

  const rollupUserLogicFac = (await ethers.getContractFactory(
    'RollupUserLogic'
  )) as RollupUserLogic__factory
  const rollupUserLogicTemplate = await rollupUserLogicFac.deploy()

  const upgradeExecutorLogicFac = await ethers.getContractFactory(
    UpgradeExecutorABI,
    UpgradeExecutorBytecode
  )
  const upgradeExecutorLogic = await upgradeExecutorLogicFac.deploy()

  const bridgeCreatorFac = (await ethers.getContractFactory(
    'BridgeCreator'
  )) as BridgeCreator__factory
  const bridgeCreator = await bridgeCreatorFac.deploy(117964)

  const rollupCreatorFac = (await ethers.getContractFactory(
    'RollupCreator'
  )) as RollupCreator__factory
  const rollupCreator = await rollupCreatorFac.deploy()

  const deployHelperFac = (await ethers.getContractFactory(
    'DeployHelper'
  )) as DeployHelper__factory
  const deployHelper = await deployHelperFac.deploy()

  await rollupCreator.setTemplates(
    bridgeCreator.address,
    oneStepProofEntry.address,
    challengeManagerTemplate.address,
    rollupAdminLogicTemplate.address,
    rollupUserLogicTemplate.address,
    upgradeExecutorLogic.address,
    ethers.constants.AddressZero,
    ethers.constants.AddressZero,
    deployHelper.address
  )

  const maxFeePerGas = BigNumber.from('1000000000')
  const response = await rollupCreator.createRollup(
    await getDefaultConfig(),
    await sequencer.getAddress(),
    [await val1.getAddress(), await val2.getAddress(), await val3.getAddress()],
<<<<<<< HEAD
    ethers.constants.AddressZero,
    true,
    maxFeePerGas,
    { value: ethers.utils.parseEther('0.2') }
=======
    117964
>>>>>>> f0c4b18c
  )

  const rec = await response.wait()

  const rollupCreatedEvent = rollupCreator.interface.parseLog(
    rec.logs[rec.logs.length - 1]
  ).args as RollupCreatedEvent['args']

  const rollupAdmin = rollupAdminLogicFac
    .attach(rollupCreatedEvent.rollupAddress)
    .connect(rollupCreator.signer)
  const rollupUser = rollupUserLogicFac
    .attach(rollupCreatedEvent.rollupAddress)
    .connect(user)

  sequencerInbox = (
    (await ethers.getContractFactory(
      'SequencerInbox'
    )) as SequencerInbox__factory
  ).attach(rollupCreatedEvent.sequencerInbox)

  challengeManager = (
    (await ethers.getContractFactory(
      'ChallengeManager'
    )) as ChallengeManager__factory
  ).attach(await rollupUser.challengeManager())

  return {
    admin,
    user,

    rollupAdmin,
    rollupUser,

    validators: [val1, val2, val3, val4],

    rollupAdminLogicTemplate,
    rollupUserLogicTemplate,
    blockChallengeFactory: challengeManagerTemplateFac,
    rollupEventBridge: await rollupAdmin.rollupEventInbox(),
    outbox: rollupCreatedEvent.outbox,
    sequencerInbox: rollupCreatedEvent.sequencerInbox,
    delayedBridge: rollupCreatedEvent.bridge,
    delayedInbox: rollupCreatedEvent.inboxAddress,
    bridge: rollupCreatedEvent.bridge,
    upgradeExecutorAddress: rollupCreatedEvent.upgradeExecutor,
  }
}

async function tryAdvanceChain(blocks: number, time?: number): Promise<void> {
  try {
    if (time === undefined) {
      time = blocks * 12
    }
    if (blocks <= 0) {
      blocks = 1
    }
    if (time > 0) {
      await ethers.provider.send('evm_increaseTime', [time])
    }
    for (let i = 0; i < blocks; i++) {
      await ethers.provider.send('evm_mine', [])
    }
  } catch (e) {
    // EVM mine failed. Try advancing the chain by sending txes if the node
    // is in dev mode and mints blocks when txes are sent
    for (let i = 0; i < blocks; i++) {
      const tx = await accounts[0].sendTransaction({
        value: 0,
        to: await accounts[0].getAddress(),
      })
      await tx.wait()
    }
  }
}

async function advancePastAssertion(
  blockProposed: number,
  confBlocks?: number
): Promise<void> {
  if (confBlocks === undefined) {
    confBlocks = confirmationPeriodBlocks
  }
  const blockProposedBlock = await ethers.provider.getBlock(blockProposed)
  const latestBlock = await ethers.provider.getBlock('latest')
  const passedBlocks = latestBlock.number - blockProposed
  const passedTime = latestBlock.timestamp - blockProposedBlock.timestamp
  await tryAdvanceChain(confBlocks - passedBlocks, confBlocks * 12 - passedTime)
}

function newRandomExecutionState() {
  const blockHash = keccak256(ethers.utils.randomBytes(32))
  const sendRoot = keccak256(ethers.utils.randomBytes(32))
  const machineStatus = 1

  return newExecutionState(blockHash, sendRoot, 1, 0, machineStatus)
}

function newExecutionState(
  blockHash: string,
  sendRoot: string,
  inboxPosition: BigNumberish,
  positionInMessage: BigNumberish,
  machineStatus: BigNumberish
): ExecutionStateStruct {
  return {
    globalState: {
      bytes32Vals: [blockHash, sendRoot],
      u64Vals: [inboxPosition, positionInMessage],
    },
    machineStatus,
  }
}

function newRandomAssertion(
  prevExecutionState: ExecutionStateStruct
): AssertionStruct {
  return {
    beforeState: prevExecutionState,
    afterState: newRandomExecutionState(),
    numBlocks: 10,
  }
}

async function makeSimpleNode(
  rollup: RollupContract,
  sequencerInbox: SequencerInbox,
  parentNode: {
    assertion: { afterState: ExecutionStateStruct }
    nodeNum: number
    nodeHash: BytesLike
    inboxMaxCount: BigNumber
  },
  siblingNode?: Node,
  prevNode?: Node,
  stakeToAdd?: BigNumber
): Promise<{ tx: ContractTransaction; node: Node }> {
  const staker = await rollup.rollup.getStaker(
    await rollup.rollup.signer.getAddress()
  )

  const assertion = newRandomAssertion(parentNode.assertion.afterState)
  const { tx, node, expectedNewNodeHash } = await rollup.stakeOnNewNode(
    sequencerInbox,
    parentNode,
    assertion,
    siblingNode,
    stakeToAdd
  )

  expect(assertionEquals(assertion, node.assertion), 'unexpected assertion').to
    .be.true
  assert.equal(
    node.nodeNum,
    (prevNode || siblingNode || parentNode).nodeNum + 1
  )
  assert.equal(node.nodeHash, expectedNewNodeHash)

  if (stakeToAdd) {
    const stakerAfter = await rollup.rollup.getStaker(
      await rollup.rollup.signer.getAddress()
    )
    expect(stakerAfter.latestStakedNode.toNumber()).to.eq(node.nodeNum)
    expect(stakerAfter.amountStaked.toString()).to.eq(
      staker.amountStaked.add(stakeToAdd).toString()
    )
  }
  return { tx, node }
}

let prevNode: Node
const prevNodes: Node[] = []

function updatePrevNode(node: Node) {
  prevNode = node
  prevNodes.push(node)
}

const _IMPLEMENTATION_PRIMARY_SLOT =
  '0x360894a13ba1a3210667c828492db98dca3e2076cc3735a920a3ca505d382bbc'
const _IMPLEMENTATION_SECONDARY_SLOT =
  '0x2b1dbce74324248c222f0ec2d5ed7bd323cfc425b336f0253c5ccfda7265546d'

const getDoubleLogicUUPSTarget = async (
  slot: 'user' | 'admin',
  provider: providers.Provider
): Promise<string> => {
  return `0x${(
    await provider.getStorageAt(
      rollupAdmin.address,
      slot === 'admin'
        ? _IMPLEMENTATION_PRIMARY_SLOT
        : _IMPLEMENTATION_SECONDARY_SLOT
    )
  )
    .substring(26)
    .toLowerCase()}`
}

const impersonateAccount = (address: string) =>
  network.provider
    .request({
      // Fund inboxMock to send transaction
      method: 'hardhat_setBalance',
      params: [address, '0xffffffffffffffffffff'],
    })
    .then(() =>
      network.provider.request({
        method: 'hardhat_impersonateAccount',
        params: [address],
      })
    )
    .then(() => ethers.getSigner(address))

describe('ArbRollup', () => {
  it('should deploy contracts', async function () {
    accounts = await initializeAccounts()

    await run('deploy', { tags: 'test' })
  })

  it('should initialize', async function () {
    const {
      rollupAdmin: rollupAdminContract,
      rollupUser: rollupUserContract,
      admin: adminI,
      validators: validatorsI,
      upgradeExecutorAddress,
    } = await setup()
    rollupAdmin = rollupAdminContract
    rollupUser = rollupUserContract
    admin = adminI
    validators = validatorsI
    upgradeExecutor = upgradeExecutorAddress
    rollup = new RollupContract(rollupUser.connect(validators[0]))
  })

  it('should only initialize once', async function () {
    await expect(
      rollupAdmin
        .connect(await impersonateAccount(upgradeExecutor))
        .initialize(await getDefaultConfig(), {
          challengeManager: constants.AddressZero,
          bridge: constants.AddressZero,
          inbox: constants.AddressZero,
          outbox: constants.AddressZero,
          rollupAdminLogic: constants.AddressZero,
          rollupEventInbox: constants.AddressZero,
          rollupUserLogic: constants.AddressZero,
          sequencerInbox: constants.AddressZero,
          validatorUtils: constants.AddressZero,
          validatorWalletCreator: constants.AddressZero,
        })
    ).to.be.revertedWith('Initializable: contract is already initialized')
  })

  it('should place stake on new node', async function () {
    await tryAdvanceChain(minimumAssertionPeriod)

    const initNode: {
      assertion: { afterState: ExecutionStateStruct }
      nodeNum: number
      nodeHash: BytesLike
      inboxMaxCount: BigNumber
    } = {
      assertion: {
        afterState: {
          globalState: {
            bytes32Vals: [zerobytes32, zerobytes32],
            u64Vals: [0, 0],
          },
          machineStatus: MachineStatus.FINISHED,
        },
      },
      inboxMaxCount: BigNumber.from(1),
      nodeHash: zerobytes32,
      nodeNum: 0,
    }

    const stake = await rollup.currentRequiredStake()
    const { node } = await makeSimpleNode(
      rollup,
      sequencerInbox,
      initNode,
      undefined,
      undefined,
      stake
    )
    updatePrevNode(node)
  })

  it('should let a new staker place on existing node', async function () {
    const stake = await rollup.currentRequiredStake()
    await rollupUser
      .connect(validators[2])
      .newStakeOnExistingNode(1, prevNode.nodeHash, { value: stake })
  })

  it('should move stake to a new node', async function () {
    await tryAdvanceChain(minimumAssertionPeriod)
    const { node } = await makeSimpleNode(rollup, sequencerInbox, prevNode)
    updatePrevNode(node)
  })

  it('should let the second staker place on the new node', async function () {
    await rollup
      .connect(validators[2])
      .stakeOnExistingNode(2, prevNode.nodeHash)
  })

  it('should confirm node', async function () {
    await tryAdvanceChain(confirmationPeriodBlocks * 2)

    await rollup.confirmNextNode(prevNodes[0])
  })

  it('should confirm next node', async function () {
    await tryAdvanceChain(minimumAssertionPeriod)
    await rollup.confirmNextNode(prevNodes[1])
  })

  let challengedNode: Node
  let validNode: Node
  it('should let the first staker make another node', async function () {
    await tryAdvanceChain(minimumAssertionPeriod)
    const { node } = await makeSimpleNode(rollup, sequencerInbox, prevNode)
    challengedNode = node
    validNode = node
  })

  let challengerNode: Node
  it('should let the second staker make a conflicting node', async function () {
    await tryAdvanceChain(minimumAssertionPeriod)
    const { node } = await makeSimpleNode(
      rollup.connect(validators[2]),
      sequencerInbox,
      prevNode,
      validNode
    )
    challengerNode = node
  })

  it('should fail to confirm first staker node', async function () {
    await advancePastAssertion(challengerNode.proposedBlock)
    await expect(rollup.confirmNextNode(validNode)).to.be.revertedWith(
      'NOT_ALL_STAKED'
    )
  })

  let challengeIndex: number
  let challengeCreatedAt: number
  it('should initiate a challenge', async function () {
    const tx = rollup.createChallenge(
      await validators[0].getAddress(),
      await validators[2].getAddress(),
      challengedNode,
      challengerNode
    )
    const receipt = await (await tx).wait()
    const ev = rollup.rollup.interface.parseLog(
      receipt.logs![receipt.logs!.length - 1]
    )
    expect(ev.name).to.equal('RollupChallengeStarted')

    const parsedEv = ev.args as RollupChallengeStartedEvent['args']
    challengeIndex = parsedEv.challengeIndex.toNumber()
    challengeCreatedAt = receipt.blockNumber
  })

  it('should make a new node', async function () {
    const { node } = await makeSimpleNode(
      rollup,
      sequencerInbox,
      validNode,
      undefined,
      challengerNode
    )
    challengedNode = node
  })

  it('new staker should make a conflicting node', async function () {
    const stake = await rollup.currentRequiredStake()
    await rollup.rollup
      .connect(validators[1])
      .newStakeOnExistingNode(3, validNode.nodeHash, {
        value: stake.add(50),
      })

    const { node } = await makeSimpleNode(
      rollup.connect(validators[1]),
      sequencerInbox,
      validNode,
      challengedNode
    )
    challengerNode = node
  })

  it('timeout should not occur early', async function () {
    const challengeCreatedAtTime = (
      await ethers.provider.getBlock(challengeCreatedAt)
    ).timestamp
    // This is missing the extraChallengeTimeBlocks
    const notQuiteChallengeDuration =
      challengedNode.proposedBlock -
      validNode.proposedBlock +
      confirmationPeriodBlocks
    const elapsedTime =
      (await ethers.provider.getBlock('latest')).timestamp -
      challengeCreatedAtTime
    await tryAdvanceChain(1, notQuiteChallengeDuration - elapsedTime)
    const isTimedOut = await challengeManager
      .connect(validators[0])
      .isTimedOut(challengeIndex)
    expect(isTimedOut).to.be.false
  })

  it('asserter should win via timeout', async function () {
    await tryAdvanceChain(extraChallengeTimeBlocks)
    await challengeManager.connect(validators[0]).timeout(challengeIndex)
  })

  it('confirm first staker node', async function () {
    await rollup.confirmNextNode(validNode)
  })

  it('should reject out of order second node', async function () {
    await rollup.rejectNextNode(stakeToken)
  })

  it('should initiate another challenge', async function () {
    const tx = rollup.createChallenge(
      await validators[0].getAddress(),
      await validators[1].getAddress(),
      challengedNode,
      challengerNode
    )
    const receipt = await (await tx).wait()
    const ev = rollup.rollup.interface.parseLog(
      receipt.logs![receipt.logs!.length - 1]
    )
    expect(ev.name).to.equal('RollupChallengeStarted')
    const parsedEv = ev.args as RollupChallengeStartedEvent['args']
    challengeIndex = parsedEv.challengeIndex.toNumber()

    await expect(
      rollup.rollup.completeChallenge(
        challengeIndex,
        await sequencer.getAddress(),
        await validators[3].getAddress()
      )
    ).to.be.revertedWith('WRONG_SENDER')
  })

  it('challenger should reply in challenge', async function () {
    const seg0 = blockStateHash(
      BigNumber.from(challengerNode.assertion.beforeState.machineStatus),
      globalStateLib.hash(challengerNode.assertion.beforeState.globalState)
    )

    const seg1 = blockStateHash(
      BigNumber.from(challengedNode.assertion.afterState.machineStatus),
      globalStateLib.hash(challengedNode.assertion.afterState.globalState)
    )
    await challengeManager.connect(validators[1]).bisectExecution(
      challengeIndex,
      {
        challengePosition: BigNumber.from(0),
        oldSegments: [seg0, seg1],
        oldSegmentsLength: BigNumber.from(challengedNode.assertion.numBlocks),
        oldSegmentsStart: 0,
      },
      [
        seg0,
        zerobytes32,
        zerobytes32,
        zerobytes32,
        zerobytes32,
        zerobytes32,
        zerobytes32,
        zerobytes32,
        zerobytes32,
        zerobytes32,
        zerobytes32,
      ]
    )
  })

  it('challenger should win via timeout', async function () {
    const challengeDuration =
      confirmationPeriodBlocks +
      extraChallengeTimeBlocks +
      (challengerNode.proposedBlock - validNode.proposedBlock)
    await advancePastAssertion(challengerNode.proposedBlock, challengeDuration)
    await challengeManager.timeout(challengeIndex)
  })

  it('should reject out of order second node', async function () {
    await rollup.rejectNextNode(await validators[1].getAddress())
  })

  it('confirm next node', async function () {
    await tryAdvanceChain(confirmationPeriodBlocks)
    await rollup.confirmNextNode(challengerNode)
  })

  it('should add and remove stakes correctly', async function () {
    /*
      RollupUser functions that alter stake and their respective Core logic

      user: newStake
      core: createNewStake

      user: addToDeposit
      core: increaseStakeBy

      user: reduceDeposit
      core: reduceStakeTo

      user: returnOldDeposit
      core: withdrawStaker

      user: withdrawStakerFunds
      core: withdrawFunds
    */

    const initialStake = await rollup.rollup.amountStaked(
      await validators[1].getAddress()
    )

    await rollup.connect(validators[1]).reduceDeposit(initialStake)

    await expect(
      rollup.connect(validators[1]).reduceDeposit(initialStake.add(1))
    ).to.be.revertedWith('TOO_LITTLE_STAKE')

    await rollup
      .connect(validators[1])
      .addToDeposit(await validators[1].getAddress(), { value: 5 })

    await rollup.connect(validators[1]).reduceDeposit(5)

    const prevBalance = await validators[1].getBalance()
    const prevWithdrawablefunds = await rollup.rollup.withdrawableFunds(
      await validators[1].getAddress()
    )

    const tx = await rollup.rollup.connect(validators[1]).withdrawStakerFunds()
    const receipt = await tx.wait()
    const gasPaid = receipt.gasUsed.mul(receipt.effectiveGasPrice)

    const postBalance = await validators[1].getBalance()
    const postWithdrawablefunds = await rollup.rollup.withdrawableFunds(
      await validators[1].getAddress()
    )

    expect(postWithdrawablefunds).to.equal(0)
    expect(postBalance.add(gasPaid)).to.equal(
      prevBalance.add(prevWithdrawablefunds)
    )

    // this gets deposit and removes staker
    await rollup.rollup
      .connect(validators[1])
      .returnOldDeposit(await validators[1].getAddress())
    // all stake is now removed
  })

  it('should allow removing zombies', async function () {
    const zombieCount = (
      await rollup.rollup.connect(validators[2]).zombieCount()
    ).toNumber()
    for (let i = 0; i < zombieCount; i++) {
      await rollup.rollup.connect(validators[2]).removeZombie(0, 1024)
    }
  })

  it('should pause the contracts then resume', async function () {
    const prevIsPaused = await rollup.rollup.paused()
    expect(prevIsPaused).to.equal(false)

    await rollupAdmin.connect(await impersonateAccount(upgradeExecutor)).pause()

    const postIsPaused = await rollup.rollup.paused()
    expect(postIsPaused).to.equal(true)

    await expect(
      rollup
        .connect(validators[1])
        .addToDeposit(await validators[1].getAddress(), { value: 5 })
    ).to.be.revertedWith('Pausable: paused')

    await rollupAdmin
      .connect(await impersonateAccount(upgradeExecutor))
      .resume()
  })

  it('should allow admin to alter rollup while paused', async function () {
    const prevLatestConfirmed = await rollup.rollup.latestConfirmed()
    expect(prevLatestConfirmed.toNumber()).to.equal(6)
    // prevNode is prevLatestConfirmed
    prevNode = challengerNode

    const stake = await rollup.currentRequiredStake()

    const { node: node1 } = await makeSimpleNode(
      rollup,
      sequencerInbox,
      prevNode,
      undefined,
      undefined,
      stake
    )
    const node1Num = await rollup.rollup.latestNodeCreated()
    expect(node1Num.toNumber(), 'node1num').to.eq(node1.nodeNum)

    await tryAdvanceChain(minimumAssertionPeriod)

    const { node: node2 } = await makeSimpleNode(
      rollup.connect(validators[2]),
      sequencerInbox,
      prevNode,
      node1,
      undefined,
      stake
    )
    const node2Num = await rollup.rollup.latestNodeCreated()
    expect(node2Num.toNumber(), 'node2num').to.eq(node2.nodeNum)

    const tx = await rollup.createChallenge(
      await validators[0].getAddress(),
      await validators[2].getAddress(),
      node1,
      node2
    )
    const receipt = await tx.wait()
    const ev = rollup.rollup.interface.parseLog(
      receipt.logs![receipt.logs!.length - 1]
    )
    expect(ev.name).to.equal('RollupChallengeStarted')
    const parsedEv = ev.args as RollupChallengeStartedEvent['args']
    challengeIndex = parsedEv.challengeIndex.toNumber()

    expect(
      await challengeManager.currentResponder(challengeIndex),
      'turn challenger'
    ).to.eq(await validators[2].getAddress())

    await expect(
      rollupAdmin
        .connect(await impersonateAccount(upgradeExecutor))
        .forceResolveChallenge(
          [await validators[0].getAddress()],
          [await validators[2].getAddress()]
        ),
      'force resolve'
    ).to.be.revertedWith('Pausable: not paused')

    await expect(
      rollup.createChallenge(
        await validators[0].getAddress(),
        await validators[2].getAddress(),
        node1,
        node2
      ),
      'create challenge'
    ).to.be.revertedWith('IN_CHAL')

    await rollupAdmin.connect(await impersonateAccount(upgradeExecutor)).pause()

    await rollupAdmin
      .connect(await impersonateAccount(upgradeExecutor))
      .forceResolveChallenge(
        [await validators[0].getAddress()],
        [await validators[2].getAddress()]
      )

    // challenge should have been destroyed
    expect(
      await challengeManager.currentResponder(challengeIndex),
      'turn reset'
    ).to.equal(constants.AddressZero)

    const challengeA = await rollupAdmin.currentChallenge(
      await validators[0].getAddress()
    )
    const challengeB = await rollupAdmin.currentChallenge(
      await validators[2].getAddress()
    )

    expect(challengeA).to.equal(ZERO_ADDR)
    expect(challengeB).to.equal(ZERO_ADDR)

    await rollupAdmin
      .connect(await impersonateAccount(upgradeExecutor))
      .forceRefundStaker([
        await validators[0].getAddress(),
        await validators[2].getAddress(),
      ])

    const adminAssertion = newRandomAssertion(prevNode.assertion.afterState)
    const { node: forceCreatedNode1 } = await forceCreateNode(
      rollupAdmin.connect(await impersonateAccount(upgradeExecutor)),
      sequencerInbox,
      prevNode,
      adminAssertion,
      node2
    )
    expect(
      assertionEquals(forceCreatedNode1.assertion, adminAssertion),
      'assertion error'
    ).to.be.true

    const adminNodeNum = await rollup.rollup.latestNodeCreated()
    const midLatestConfirmed = await rollup.rollup.latestConfirmed()
    expect(midLatestConfirmed.toNumber()).to.equal(6)

    expect(adminNodeNum.toNumber()).to.equal(node2Num.toNumber() + 1)

    const adminAssertion2 = newRandomAssertion(prevNode.assertion.afterState)
    const { node: forceCreatedNode2 } = await forceCreateNode(
      rollupAdmin.connect(await impersonateAccount(upgradeExecutor)),
      sequencerInbox,
      prevNode,
      adminAssertion2,
      forceCreatedNode1
    )

    const postLatestCreated = await rollup.rollup.latestNodeCreated()

    await rollupAdmin
      .connect(await impersonateAccount(upgradeExecutor))
      .forceConfirmNode(
        adminNodeNum,
        adminAssertion.afterState.globalState.bytes32Vals[0],
        adminAssertion.afterState.globalState.bytes32Vals[1]
      )

    const postLatestConfirmed = await rollup.rollup.latestConfirmed()
    expect(postLatestCreated).to.equal(adminNodeNum.add(1))
    expect(postLatestConfirmed).to.equal(adminNodeNum)

    await rollupAdmin
      .connect(await impersonateAccount(upgradeExecutor))
      .resume()

    // should create node after resuming

    prevNode = forceCreatedNode1

    await tryAdvanceChain(minimumAssertionPeriod)

    await expect(
      makeSimpleNode(
        rollup.connect(validators[2]),
        sequencerInbox,
        prevNode,
        undefined,
        forceCreatedNode2,
        stake
      )
    ).to.be.revertedWith('STAKER_IS_ZOMBIE')

    await expect(
      makeSimpleNode(rollup.connect(validators[2]), sequencerInbox, prevNode)
    ).to.be.revertedWith('NOT_STAKED')

    await rollup.rollup.connect(validators[2]).removeOldZombies(0)

    await makeSimpleNode(
      rollup.connect(validators[2]),
      sequencerInbox,
      prevNode,
      undefined,
      forceCreatedNode2,
      stake
    )
  })

  it('should initialize a fresh rollup', async function () {
    const {
      rollupAdmin: rollupAdminContract,
      rollupUser: rollupUserContract,
      admin: adminI,
      validators: validatorsI,
      upgradeExecutorAddress,
    } = await setup()
    rollupAdmin = rollupAdminContract
    rollupUser = rollupUserContract
    admin = adminI
    validators = validatorsI
    upgradeExecutor = upgradeExecutorAddress
    rollup = new RollupContract(rollupUser.connect(validators[0]))
  })

  it('should stake on initial node again', async function () {
    await tryAdvanceChain(minimumAssertionPeriod)

    const initNode: {
      assertion: { afterState: ExecutionStateStruct }
      nodeNum: number
      nodeHash: BytesLike
      inboxMaxCount: BigNumber
    } = {
      assertion: {
        afterState: {
          globalState: {
            bytes32Vals: [zerobytes32, zerobytes32],
            u64Vals: [0, 0],
          },
          machineStatus: MachineStatus.FINISHED,
        },
      },
      inboxMaxCount: BigNumber.from(1),
      nodeHash: zerobytes32,
      nodeNum: 0,
    }

    const stake = await rollup.currentRequiredStake()
    const { node } = await makeSimpleNode(
      rollup,
      sequencerInbox,
      initNode,
      undefined,
      undefined,
      stake
    )
    updatePrevNode(node)
  })

  it('should only allow admin to upgrade primary logic', async function () {
    const user = rollupUser.signer

    // store the current implementation addresses
    const proxyPrimaryTarget0 = await getDoubleLogicUUPSTarget(
      'admin',
      user.provider!
    )
    const proxySecondaryTarget0 = await getDoubleLogicUUPSTarget(
      'user',
      user.provider!
    )

    // deploy a new admin logic
    const rollupAdminLogicFac = (await ethers.getContractFactory(
      'RollupAdminLogic'
    )) as RollupAdminLogic__factory
    const newAdminLogicImpl = await rollupAdminLogicFac.deploy()

    // attempt to upgrade as user, should revert
    await expect(rollupAdmin.connect(user).upgradeTo(newAdminLogicImpl.address))
      .to.be.reverted
    // upgrade as admin
    await expect(
      rollupAdmin
        .connect(await impersonateAccount(upgradeExecutor))
        .upgradeTo(newAdminLogicImpl.address)
    ).to.emit(rollupAdmin, 'Upgraded')

    // check the new implementation address is set
    const proxyPrimaryTarget = await getDoubleLogicUUPSTarget(
      'admin',
      user.provider!
    )
    await expect(proxyPrimaryTarget).to.not.eq(proxyPrimaryTarget0)
    await expect(proxyPrimaryTarget).to.eq(
      newAdminLogicImpl.address.toLowerCase()
    )

    // check the other implementation address is unchanged
    const proxySecondaryTarget = await getDoubleLogicUUPSTarget(
      'user',
      user.provider!
    )
    await expect(proxySecondaryTarget).to.eq(proxySecondaryTarget0)
  })

  it('should only allow admin to upgrade secondary logic', async function () {
    const user = rollupUser.signer

    // store the current implementation addresses
    const proxyPrimaryTarget0 = await getDoubleLogicUUPSTarget(
      'admin',
      user.provider!
    )
    const proxySecondaryTarget0 = await getDoubleLogicUUPSTarget(
      'user',
      user.provider!
    )

    // deploy a new user logic
    const rollupUserLogicFac = (await ethers.getContractFactory(
      'RollupUserLogic'
    )) as RollupUserLogic__factory
    const newUserLogicImpl = await rollupUserLogicFac.deploy()

    // attempt to upgrade as user, should revert
    await expect(
      rollupAdmin.connect(user).upgradeSecondaryTo(newUserLogicImpl.address)
    ).to.be.reverted
    // upgrade as admin
    await expect(
      rollupAdmin
        .connect(await impersonateAccount(upgradeExecutor))
        .upgradeSecondaryTo(newUserLogicImpl.address)
    ).to.emit(rollupAdmin, 'UpgradedSecondary')

    // check the new implementation address is set
    const proxySecondaryTarget = await getDoubleLogicUUPSTarget(
      'user',
      user.provider!
    )
    await expect(proxySecondaryTarget).to.not.eq(proxySecondaryTarget0)
    await expect(proxySecondaryTarget).to.eq(
      newUserLogicImpl.address.toLowerCase()
    )

    // check the other implementation address is unchanged
    const proxyPrimaryTarget = await getDoubleLogicUUPSTarget(
      'admin',
      user.provider!
    )
    await expect(proxyPrimaryTarget).to.eq(proxyPrimaryTarget0)
  })

  it('should allow admin to upgrade primary logic and call', async function () {
    const rollupAdminLogicFac = (await ethers.getContractFactory(
      'RollupAdminLogic'
    )) as RollupAdminLogic__factory
    const newAdminLogicImpl = await rollupAdminLogicFac.deploy()
    // first pause the contract so we can unpause after upgrade
    await rollupAdmin.connect(await impersonateAccount(upgradeExecutor)).pause()
    // 0x046f7da2 - resume()
    await expect(
      rollupAdmin
        .connect(await impersonateAccount(upgradeExecutor))
        .upgradeToAndCall(newAdminLogicImpl.address, '0x046f7da2')
    ).to.emit(rollupAdmin, 'Unpaused')
  })

  it('should allow admin to upgrade secondary logic and call', async function () {
    const rollupUserLogicFac = (await ethers.getContractFactory(
      'RollupUserLogic'
    )) as RollupUserLogic__factory
    const newUserLogicImpl = await rollupUserLogicFac.deploy()
    // this call should revert since the user logic don't have a fallback
    await expect(
      rollupAdmin
        .connect(await impersonateAccount(upgradeExecutor))
        .upgradeSecondaryToAndCall(newUserLogicImpl.address, '0x')
    ).to.revertedWith('Address: low-level delegate call failed')
    // 0x8da5cb5b - owner() (some random function that will not revert)
    await expect(
      rollupAdmin
        .connect(await impersonateAccount(upgradeExecutor))
        .upgradeSecondaryToAndCall(newUserLogicImpl.address, '0x8da5cb5b')
    ).to.emit(rollupAdmin, 'UpgradedSecondary')
  })

  it('should fail upgrade to unsafe primary logic', async function () {
    const rollupUserLogicFac = (await ethers.getContractFactory(
      'RollupUserLogic'
    )) as RollupUserLogic__factory
    const newUserLogicImpl = await rollupUserLogicFac.deploy()
    await expect(
      rollupAdmin
        .connect(await impersonateAccount(upgradeExecutor))
        .upgradeTo(newUserLogicImpl.address)
    ).to.revertedWith('ERC1967Upgrade: unsupported proxiableUUID')
  })

  it('should fail upgrade to unsafe secondary logic', async function () {
    const rollupAdminLogicFac = (await ethers.getContractFactory(
      'RollupAdminLogic'
    )) as RollupAdminLogic__factory
    const newAdminLogicImpl = await rollupAdminLogicFac.deploy()
    await expect(
      rollupAdmin
        .connect(await impersonateAccount(upgradeExecutor))
        .upgradeSecondaryTo(newAdminLogicImpl.address)
    ).to.revertedWith('ERC1967Upgrade: unsupported secondary proxiableUUID')
  })

  it('should fail upgrade to proxy primary logic', async function () {
    await expect(
      rollupAdmin
        .connect(await impersonateAccount(upgradeExecutor))
        .upgradeTo(rollupAdmin.address)
    ).to.revertedWith('ERC1967Upgrade: new implementation is not UUPS')
  })

  it('should fail upgrade to proxy secondary logic', async function () {
    await expect(
      rollupAdmin
        .connect(await impersonateAccount(upgradeExecutor))
        .upgradeSecondaryTo(rollupAdmin.address)
    ).to.revertedWith(
      'ERC1967Upgrade: new secondary implementation is not UUPS'
    )
  })

  it('should fail to init rollupAdminLogic without proxy', async function () {
    const user = rollupUser.signer
    const rollupAdminLogicFac = (await ethers.getContractFactory(
      'RollupAdminLogic'
    )) as RollupAdminLogic__factory
    const proxyPrimaryTarget = await getDoubleLogicUUPSTarget(
      'admin',
      user.provider!
    )
    const proxyPrimaryImpl = rollupAdminLogicFac.attach(proxyPrimaryTarget)
    await expect(
      proxyPrimaryImpl.initialize(await getDefaultConfig(), {
        challengeManager: constants.AddressZero,
        bridge: constants.AddressZero,
        inbox: constants.AddressZero,
        outbox: constants.AddressZero,
        rollupAdminLogic: constants.AddressZero,
        rollupEventInbox: constants.AddressZero,
        rollupUserLogic: constants.AddressZero,
        sequencerInbox: constants.AddressZero,
        validatorUtils: constants.AddressZero,
        validatorWalletCreator: constants.AddressZero,
      })
    ).to.be.revertedWith('Function must be called through delegatecall')
  })

  it('should fail to init rollupUserLogic without proxy', async function () {
    const user = rollupUser.signer
    const rollupUserLogicFac = (await ethers.getContractFactory(
      'RollupUserLogic'
    )) as RollupUserLogic__factory
    const proxySecondaryTarget = await getDoubleLogicUUPSTarget(
      'user',
      user.provider!
    )
    const proxySecondaryImpl = rollupUserLogicFac.attach(proxySecondaryTarget)
    await expect(
      proxySecondaryImpl.interface.functions['initialize(address)']
        .stateMutability
    ).to.eq('view')
  })

  it('should fail the chainid fork check', async function () {
    await expect(sequencerInbox.removeDelayAfterFork()).to.revertedWith(
      'NotForked()'
    )
  })

  it('should fail the batch poster check', async function () {
    await expect(
      sequencerInbox.addSequencerL2Batch(
        0,
        '0x',
        0,
        ethers.constants.AddressZero,
        0,
        0
      )
    ).to.revertedWith('NotBatchPoster()')
  })

  it('should fail the onlyValidator check', async function () {
    await expect(rollupUser.withdrawStakerFunds()).to.revertedWith(
      'NOT_VALIDATOR'
    )
  })

  it('should fail to call removeWhitelistAfterFork', async function () {
    await expect(rollupUser.removeWhitelistAfterFork()).to.revertedWith(
      'CHAIN_ID_NOT_CHANGED'
    )
  })

  it('should fail to call removeWhitelistAfterValidatorAfk', async function () {
    await expect(rollupUser.removeWhitelistAfterValidatorAfk()).to.revertedWith(
      'VALIDATOR_NOT_AFK'
    )
  })
})<|MERGE_RESOLUTION|>--- conflicted
+++ resolved
@@ -201,14 +201,11 @@
     await getDefaultConfig(),
     await sequencer.getAddress(),
     [await val1.getAddress(), await val2.getAddress(), await val3.getAddress()],
-<<<<<<< HEAD
+    117964,
     ethers.constants.AddressZero,
     true,
     maxFeePerGas,
     { value: ethers.utils.parseEther('0.2') }
-=======
-    117964
->>>>>>> f0c4b18c
   )
 
   const rec = await response.wait()
