--- conflicted
+++ resolved
@@ -189,14 +189,11 @@
   const ethSequencerInboxFac = (await ethers.getContractFactory(
     'SequencerInbox'
   )) as SequencerInbox__factory
-<<<<<<< HEAD
-  const ethSequencerInbox = await ethSequencerInboxFac.deploy(117964, false)
-=======
   const ethSequencerInbox = await ethSequencerInboxFac.deploy(
     117964,
-    dummy4844Reader
+    dummy4844Reader,
+    false
   )
->>>>>>> 6822d513
 
   const ethInboxFac = (await ethers.getContractFactory(
     'Inbox'
@@ -221,7 +218,10 @@
   const erc20SequencerInboxFac = (await ethers.getContractFactory(
     'SequencerInbox'
   )) as SequencerInbox__factory
-  const erc20SequencerInbox = await erc20SequencerInboxFac.deploy(117964, true)
+  const erc20SequencerInbox = await erc20SequencerInboxFac.deploy(
+    117964, 
+    dummy4844Reader,
+    true)
 
   const erc20InboxFac = (await ethers.getContractFactory(
     'ERC20Inbox'
