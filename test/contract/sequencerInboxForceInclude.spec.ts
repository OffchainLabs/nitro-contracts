/*
 * Copyright 2019-2020, Offchain Labs, Inc.
 *
 * Licensed under the Apache License, Version 2.0 (the "License");
 * you may not use this file except in compliance with the License.
 * You may obtain a copy of the License at
 *
 *    http://www.apache.org/licenses/LICENSE-2.0
 *
 * Unless required by applicable law or agreed to in writing, software
 * distributed under the License is distributed on an "AS IS" BASIS,
 * WITHOUT WARRANTIES OR CONDITIONS OF ANY KIND, either express or implied.
 * See the License for the specific language governing permissions and
 * limitations under the License.
 */

/* eslint-env node, mocha */

import { ethers, network } from 'hardhat'
import { BigNumber } from '@ethersproject/bignumber'
import { Block, TransactionReceipt } from '@ethersproject/providers'
import { expect } from 'chai'
import {
  Bridge,
  Bridge__factory,
  Inbox,
  Inbox__factory,
  MessageTester,
  RollupMock__factory,
  SequencerInbox,
  SequencerInbox__factory,
  TransparentUpgradeableProxy__factory,
} from '../../build/types'
import { applyAlias, initializeAccounts } from './utils'
import { Event } from '@ethersproject/contracts'
import { Interface } from '@ethersproject/abi'
import {
  BridgeInterface,
  MessageDeliveredEvent,
} from '../../build/types/src/bridge/Bridge'
import { Signer } from 'ethers'
import { data } from './batchData.json'

const mineBlocks = async (count: number, timeDiffPerBlock = 14) => {
  const block = (await network.provider.send('eth_getBlockByNumber', [
    'latest',
    false,
  ])) as Block
  let timestamp = BigNumber.from(block.timestamp).toNumber()
  for (let i = 0; i < count; i++) {
    timestamp = timestamp + timeDiffPerBlock
    await network.provider.send('evm_mine', [timestamp])
  }
}

describe('SequencerInboxForceInclude', async () => {
  const findMatchingLogs = <TInterface extends Interface, TEvent extends Event>(
    receipt: TransactionReceipt,
    iFace: TInterface,
    eventTopicGen: (i: TInterface) => string
  ): TEvent['args'][] => {
    const logs = receipt.logs.filter(
      log => log.topics[0] === eventTopicGen(iFace)
    )
    return logs.map(l => iFace.parseLog(l).args as TEvent['args'])
  }

  const getMessageDeliveredEvents = (receipt: TransactionReceipt) => {
    const bridgeInterface = Bridge__factory.createInterface()
    return findMatchingLogs<BridgeInterface, MessageDeliveredEvent>(
      receipt,
      bridgeInterface,
      i => i.getEventTopic(i.getEvent('MessageDelivered'))
    )
  }

  const sendDelayedTx = async (
    sender: Signer,
    inbox: Inbox,
    bridge: Bridge,
    messageTester: MessageTester,
    l2Gas: number,
    l2GasPrice: number,
    nonce: number,
    destAddr: string,
    amount: BigNumber,
    data: string
  ) => {
    const countBefore = (
      await bridge.functions.delayedMessageCount()
    )[0].toNumber()
    const sendUnsignedTx = await inbox
      .connect(sender)
      .sendUnsignedTransaction(l2Gas, l2GasPrice, nonce, destAddr, amount, data)
    const sendUnsignedTxReceipt = await sendUnsignedTx.wait()

    const countAfter = (
      await bridge.functions.delayedMessageCount()
    )[0].toNumber()
    expect(countAfter, 'Unexpected inbox count').to.eq(countBefore + 1)

    const senderAddr = applyAlias(await sender.getAddress())

    const messageDeliveredEvent = getMessageDeliveredEvents(
      sendUnsignedTxReceipt
    )[0]
    const l1BlockNumber = sendUnsignedTxReceipt.blockNumber
    const blockL1 = await sender.provider!.getBlock(l1BlockNumber)
    const baseFeeL1 = blockL1.baseFeePerGas!.toNumber()
    const l1BlockTimestamp = blockL1.timestamp
    const delayedAcc = await bridge.delayedInboxAccs(countBefore)

    // need to hex pad the address
    const messageDataHash = ethers.utils.solidityKeccak256(
      ['uint8', 'uint256', 'uint256', 'uint256', 'uint256', 'uint256', 'bytes'],
      [
        0,
        l2Gas,
        l2GasPrice,
        nonce,
        ethers.utils.hexZeroPad(destAddr, 32),
        amount,
        data,
      ]
    )
    expect(
      messageDeliveredEvent.messageDataHash,
      'Incorrect messageDataHash'
    ).to.eq(messageDataHash)

    const messageHash = (
      await messageTester.functions.messageHash(
        3,
        senderAddr,
        l1BlockNumber,
        l1BlockTimestamp,
        countBefore,
        baseFeeL1,
        messageDataHash
      )
    )[0]

    const prevAccumulator = messageDeliveredEvent.beforeInboxAcc
    expect(prevAccumulator, 'Incorrect prev accumulator').to.eq(
      countBefore === 0
        ? ethers.utils.hexZeroPad('0x', 32)
        : await bridge.delayedInboxAccs(countBefore - 1)
    )

    const nextAcc = (
      await messageTester.functions.accumulateInboxMessage(
        prevAccumulator,
        messageHash
      )
    )[0]

    expect(delayedAcc, 'Incorrect delayed acc').to.eq(nextAcc)

    return {
      baseFeeL1: baseFeeL1,
      deliveredMessageEvent: messageDeliveredEvent,
      l1BlockNumber,
      l1BlockTimestamp,
      delayedAcc,
      l2Gas,
      l2GasPrice,
      nonce,
      destAddr,
      amount,
      data,
      senderAddr,
      inboxAccountLength: countAfter,
    }
  }

  const forceIncludeMessages = async (
    sequencerInbox: SequencerInbox,
    newTotalDelayedMessagesRead: number,
    kind: number,
    l1blockNumber: number,
    l1Timestamp: number,
    l1BaseFee: number,
    senderAddr: string,
    messageDataHash: string,
    expectedErrorType?: string
  ) => {
    const inboxLengthBefore = (await sequencerInbox.batchCount()).toNumber()

    const forceInclusionTx = sequencerInbox.forceInclusion(
      newTotalDelayedMessagesRead,
      kind,
      [l1blockNumber, l1Timestamp],
      l1BaseFee,
      senderAddr,
      messageDataHash
    )
    if (expectedErrorType) {
      await expect(forceInclusionTx).to.be.revertedWith(
        `reverted with custom error '${expectedErrorType}()'`
      )
    } else {
      await (await forceInclusionTx).wait()

      const totalDelayedMessagsReadAfter = (
        await sequencerInbox.totalDelayedMessagesRead()
      ).toNumber()
      expect(
        totalDelayedMessagsReadAfter,
        'Incorrect totalDelayedMessagesRead after.'
      ).to.eq(newTotalDelayedMessagesRead)
      const inboxLengthAfter = (await sequencerInbox.batchCount()).toNumber()
      expect(
        inboxLengthAfter - inboxLengthBefore,
        'Inbox not incremented'
      ).to.eq(1)
    }
  }

  const setupSequencerInbox = async (maxDelayBlocks = 10, maxDelayTime = 0) => {
    const accounts = await initializeAccounts()
    const admin = accounts[0]
    const adminAddr = await admin.getAddress()
    const user = accounts[1]
<<<<<<< HEAD
    const dummyRollup = accounts[2]
    const batchPoster = accounts[3]
    const batchPosterManager = accounts[4]
=======
    const rollupOwner = accounts[2]
    const batchPoster = accounts[3]
>>>>>>> 90f2262c

    const rollupMockFac = (await ethers.getContractFactory(
      'RollupMock'
    )) as RollupMock__factory
    const rollup = await rollupMockFac.deploy(await rollupOwner.getAddress())
    const inboxFac = (await ethers.getContractFactory(
      'Inbox'
    )) as Inbox__factory
    const inboxTemplate = await inboxFac.deploy(117964)
    const bridgeFac = (await ethers.getContractFactory(
      'Bridge'
    )) as Bridge__factory
    const bridgeTemplate = await bridgeFac.deploy()
    const transparentUpgradeableProxyFac = (await ethers.getContractFactory(
      'TransparentUpgradeableProxy'
    )) as TransparentUpgradeableProxy__factory

    const bridgeProxy = await transparentUpgradeableProxyFac.deploy(
      bridgeTemplate.address,
      adminAddr,
      '0x'
    )

    const inboxProxy = await transparentUpgradeableProxyFac.deploy(
      inboxTemplate.address,
      adminAddr,
      '0x'
    )
    const bridge = await bridgeFac.attach(bridgeProxy.address).connect(user)
    const bridgeAdmin = await bridgeFac
      .attach(bridgeProxy.address)
      .connect(rollupOwner)
    await bridge.initialize(rollup.address)

    const sequencerInboxFac = (await ethers.getContractFactory(
      'SequencerInbox'
    )) as SequencerInbox__factory
    const sequencerInbox = await sequencerInboxFac.deploy(
      bridgeProxy.address,
      {
        delayBlocks: maxDelayBlocks,
        delaySeconds: maxDelayTime,
        futureBlocks: 10,
        futureSeconds: 3000,
      },
      117964
    )

    const inbox = await inboxFac.attach(inboxProxy.address).connect(user)

<<<<<<< HEAD
    await sequencerInbox.initialize(
      bridgeProxy.address,
      {
        delayBlocks: maxDelayBlocks,
        delaySeconds: maxDelayTime,
        futureBlocks: 10,
        futureSeconds: 3000,
      },
      [await batchPoster.getAddress()],
      await batchPosterManager.getAddress()
    )
=======
>>>>>>> 90f2262c
    await inbox.initialize(bridgeProxy.address, sequencerInbox.address)

    await bridgeAdmin.setDelayedInbox(inbox.address, true)
    await bridgeAdmin.setSequencerInbox(sequencerInbox.address)

    await (
      await sequencerInbox
        .connect(rollupOwner)
        .setIsBatchPoster(await batchPoster.getAddress(), true)
    ).wait()

    const messageTester = (await (
      await ethers.getContractFactory('MessageTester')
    ).deploy()) as MessageTester

    return {
      user,
      bridge: bridge,
      inbox: inbox,
      sequencerInbox: sequencerInbox as SequencerInbox,
      messageTester,
      inboxProxy,
      inboxTemplate,
      bridgeProxy,
      rollup,
      rollupOwner,
      batchPoster,
    }
  }

  it('can add batch', async () => {
    const { user, inbox, bridge, messageTester, sequencerInbox, batchPoster } =
      await setupSequencerInbox()

    await sendDelayedTx(
      user,
      inbox,
      bridge,
      messageTester,
      1000000,
      21000000000,
      0,
      await user.getAddress(),
      BigNumber.from(10),
      '0x1010'
    )

    const messagesRead = await bridge.delayedMessageCount()
    const seqReportedMessageSubCount =
      await bridge.sequencerReportedSubMessageCount()
    await (
      await sequencerInbox
        .connect(batchPoster)
        .addSequencerL2BatchFromOrigin(
          0,
          data,
          messagesRead,
          ethers.constants.AddressZero,
          seqReportedMessageSubCount,
          seqReportedMessageSubCount.add(10),
          { gasLimit: 10000000 }
        )
    ).wait()
  })

  it('can force-include', async () => {
    const { user, inbox, bridge, messageTester, sequencerInbox } =
      await setupSequencerInbox()

    const delayedTx = await sendDelayedTx(
      user,
      inbox,
      bridge,
      messageTester,
      1000000,
      21000000000,
      0,
      await user.getAddress(),
      BigNumber.from(10),
      '0x1010'
    )
    const maxTimeVariation = await sequencerInbox.maxTimeVariation()

    await mineBlocks(maxTimeVariation.delayBlocks.toNumber())

    await forceIncludeMessages(
      sequencerInbox,
      delayedTx.inboxAccountLength,
      delayedTx.deliveredMessageEvent.kind,
      delayedTx.l1BlockNumber,
      delayedTx.l1BlockTimestamp,
      delayedTx.baseFeeL1,
      delayedTx.senderAddr,
      delayedTx.deliveredMessageEvent.messageDataHash
    )
  })

  it('can force-include one after another', async () => {
    const { user, inbox, bridge, messageTester, sequencerInbox } =
      await setupSequencerInbox()
    const delayedTx = await sendDelayedTx(
      user,
      inbox,
      bridge,
      messageTester,
      1000000,
      21000000000,
      0,
      await user.getAddress(),
      BigNumber.from(10),
      '0x1010'
    )

    const delayedTx2 = await sendDelayedTx(
      user,
      inbox,
      bridge,
      messageTester,
      1000000,
      21000000000,
      1,
      await user.getAddress(),
      BigNumber.from(10),
      '0xdeadface'
    )

    const maxTimeVariation = await sequencerInbox.maxTimeVariation()
    await mineBlocks(maxTimeVariation.delayBlocks.toNumber())

    await forceIncludeMessages(
      sequencerInbox,
      delayedTx.inboxAccountLength,
      delayedTx.deliveredMessageEvent.kind,
      delayedTx.l1BlockNumber,
      delayedTx.l1BlockTimestamp,
      delayedTx.baseFeeL1,
      delayedTx.senderAddr,
      delayedTx.deliveredMessageEvent.messageDataHash
    )
    await forceIncludeMessages(
      sequencerInbox,
      delayedTx2.inboxAccountLength,
      delayedTx2.deliveredMessageEvent.kind,
      delayedTx2.l1BlockNumber,
      delayedTx2.l1BlockTimestamp,
      delayedTx2.baseFeeL1,
      delayedTx2.senderAddr,
      delayedTx2.deliveredMessageEvent.messageDataHash
    )
  })

  it('can force-include three at once', async () => {
    const { user, inbox, bridge, messageTester, sequencerInbox } =
      await setupSequencerInbox()
    await sendDelayedTx(
      user,
      inbox,
      bridge,
      messageTester,
      1000000,
      21000000000,
      0,
      await user.getAddress(),
      BigNumber.from(10),
      '0x1010'
    )
    await sendDelayedTx(
      user,
      inbox,
      bridge,
      messageTester,
      1000000,
      21000000000,
      1,
      await user.getAddress(),
      BigNumber.from(10),
      '0x101010'
    )
    const delayedTx3 = await sendDelayedTx(
      user,
      inbox,
      bridge,
      messageTester,
      1000000,
      21000000000,
      10,
      await user.getAddress(),
      BigNumber.from(10),
      '0x10101010'
    )

    const maxTimeVariation = await sequencerInbox.maxTimeVariation()
    await mineBlocks(maxTimeVariation.delayBlocks.toNumber())

    await forceIncludeMessages(
      sequencerInbox,
      delayedTx3.inboxAccountLength,
      delayedTx3.deliveredMessageEvent.kind,
      delayedTx3.l1BlockNumber,
      delayedTx3.l1BlockTimestamp,
      delayedTx3.baseFeeL1,
      delayedTx3.senderAddr,
      delayedTx3.deliveredMessageEvent.messageDataHash
    )
  })

  it('cannot include before max block delay', async () => {
    const { user, inbox, bridge, messageTester, sequencerInbox } =
      await setupSequencerInbox(10, 100)
    const delayedTx = await sendDelayedTx(
      user,
      inbox,
      bridge,
      messageTester,
      1000000,
      21000000000,
      0,
      await user.getAddress(),
      BigNumber.from(10),
      '0x1010'
    )

    const maxTimeVariation = await sequencerInbox.maxTimeVariation()
    await mineBlocks(maxTimeVariation.delayBlocks.toNumber() - 1, 5)

    await forceIncludeMessages(
      sequencerInbox,
      delayedTx.inboxAccountLength,
      delayedTx.deliveredMessageEvent.kind,
      delayedTx.l1BlockNumber,
      delayedTx.l1BlockTimestamp,
      delayedTx.baseFeeL1,
      delayedTx.senderAddr,
      delayedTx.deliveredMessageEvent.messageDataHash,
      'ForceIncludeBlockTooSoon'
    )
  })

  it('cannot include before max time delay', async () => {
    const { user, inbox, bridge, messageTester, sequencerInbox } =
      await setupSequencerInbox(10, 100)
    const delayedTx = await sendDelayedTx(
      user,
      inbox,
      bridge,
      messageTester,
      1000000,
      21000000000,
      0,
      await user.getAddress(),
      BigNumber.from(10),
      '0x1010'
    )

    const maxTimeVariation = await sequencerInbox.maxTimeVariation()
    // mine a lot of blocks - but use a short time per block
    // this should mean enough blocks have passed, but not enough time
    await mineBlocks(maxTimeVariation.delayBlocks.toNumber() + 1, 5)

    await forceIncludeMessages(
      sequencerInbox,
      delayedTx.inboxAccountLength,
      delayedTx.deliveredMessageEvent.kind,
      delayedTx.l1BlockNumber,
      delayedTx.l1BlockTimestamp,
      delayedTx.baseFeeL1,
      delayedTx.senderAddr,
      delayedTx.deliveredMessageEvent.messageDataHash,
      'ForceIncludeTimeTooSoon'
    )
  })

  it('should fail to call sendL1FundedUnsignedTransactionToFork', async function () {
    const { inbox } = await setupSequencerInbox()
    await expect(
      inbox.sendL1FundedUnsignedTransactionToFork(
        0,
        0,
        0,
        ethers.constants.AddressZero,
        '0x'
      )
    ).to.revertedWith('NotForked()')
  })

  it('should fail to call sendUnsignedTransactionToFork', async function () {
    const { inbox } = await setupSequencerInbox()
    await expect(
      inbox.sendUnsignedTransactionToFork(
        0,
        0,
        0,
        ethers.constants.AddressZero,
        0,
        '0x'
      )
    ).to.revertedWith('NotForked()')
  })

  it('should fail to call sendWithdrawEthToFork', async function () {
    const { inbox } = await setupSequencerInbox()
    await expect(
      inbox.sendWithdrawEthToFork(0, 0, 0, 0, ethers.constants.AddressZero)
    ).to.revertedWith('NotForked()')
  })

  it('can upgrade Inbox', async () => {
    const { inboxProxy, inboxTemplate, bridgeProxy } =
      await setupSequencerInbox()

    const currentStorage = []
    for (let i = 0; i < 1024; i++) {
      currentStorage[i] = await inboxProxy.provider!.getStorageAt(
        inboxProxy.address,
        i
      )
    }

    await expect(
      inboxProxy.upgradeToAndCall(
        inboxTemplate.address,
        (
          await inboxTemplate.populateTransaction.postUpgradeInit(
            bridgeProxy.address
          )
        ).data!
      )
    ).to.emit(inboxProxy, 'Upgraded')

    for (let i = 0; i < currentStorage.length; i++) {
      await expect(
        await inboxProxy.provider!.getStorageAt(inboxProxy.address, i)
      ).to.equal(currentStorage[i])
    }
  })
})<|MERGE_RESOLUTION|>--- conflicted
+++ resolved
@@ -221,14 +221,9 @@
     const admin = accounts[0]
     const adminAddr = await admin.getAddress()
     const user = accounts[1]
-<<<<<<< HEAD
-    const dummyRollup = accounts[2]
     const batchPoster = accounts[3]
     const batchPosterManager = accounts[4]
-=======
-    const rollupOwner = accounts[2]
-    const batchPoster = accounts[3]
->>>>>>> 90f2262c
+    const rollupOwner = accounts[5]
 
     const rollupMockFac = (await ethers.getContractFactory(
       'RollupMock'
@@ -274,25 +269,13 @@
         futureBlocks: 10,
         futureSeconds: 3000,
       },
-      117964
-    )
-
-    const inbox = await inboxFac.attach(inboxProxy.address).connect(user)
-
-<<<<<<< HEAD
-    await sequencerInbox.initialize(
-      bridgeProxy.address,
-      {
-        delayBlocks: maxDelayBlocks,
-        delaySeconds: maxDelayTime,
-        futureBlocks: 10,
-        futureSeconds: 3000,
-      },
+      117964,
       [await batchPoster.getAddress()],
       await batchPosterManager.getAddress()
     )
-=======
->>>>>>> 90f2262c
+
+    const inbox = await inboxFac.attach(inboxProxy.address).connect(user)
+
     await inbox.initialize(bridgeProxy.address, sequencerInbox.address)
 
     await bridgeAdmin.setDelayedInbox(inbox.address, true)
