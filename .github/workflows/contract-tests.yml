name: CI

on:
  workflow_dispatch:
  pull_request:
  merge_group:
  push:
    branches:
      - master
      - develop

jobs:
  test-unit:
    name: Test unit
    runs-on: ubuntu-latest
    steps:
      - uses: actions/checkout@v3
        with:
          submodules: recursive

      - name: Install Foundry
        uses: foundry-rs/foundry-toolchain@v1
        with:
          version: stable
          cache: false

      - name: Setup node/yarn
        uses: actions/setup-node@v3
        with:
          node-version: 18
          cache: 'yarn'
          cache-dependency-path: '**/yarn.lock'

      - name: Install packages
        run: yarn

      - name: Build
        run: yarn test:foundry
  tests:
    name: Contract tests
    runs-on: ubuntu-8
    defaults:
      run:
        shell: bash
    steps:
      - name: Checkout
        uses: actions/checkout@v2
        with:
          submodules: recursive

      - name: Install Foundry
        uses: foundry-rs/foundry-toolchain@v1
        with:
          version: stable
          cache: false

      - name: Setup nodejs
        uses: actions/setup-node@v2
        with:
          node-version: '18'
          cache: 'yarn'
          cache-dependency-path: '**/yarn.lock'

      - name: Install Foundry
        uses: foundry-rs/foundry-toolchain@v1
        with:
          version: stable
          cache: false

      - name: Check Contracts Format
        run: forge fmt --check

      - name: Install dependencies
        run: yarn install

      - name: Lint Contracts
        run: yarn solhint

      - name: Lint Test Scripts
        run: yarn lint:test

      - name: Build
        run: yarn build:all

      - name: Run tests
        run: yarn hardhat --network hardhat test test/contract/*.spec.ts

      - name: Interface compatibility
        run: yarn run test:compatibility

      - name: Forge build
        run: forge build

      - name: Test size
        run: yarn contract:size

      - name: Test Storage Layouts
        run: yarn run test:storage

      - name: Test function signatures
        run: yarn run test:signatures

      - name: Run unused Solidity errors checker
        uses: OffchainLabs/actions/check-unused-errors@main
        with:
          directory: './src'
          exceptions_file: './test/unused-errors/exceptions.txt'

      - name: Run coverage
        run: yarn hardhat coverage --testfiles "test/contract/*.spec.ts"

      - name: Upload coverage to Codecov
        uses: codecov/codecov-action@v2
        with:
          fail_ci_if_error: false
          files: ./contracts/coverage.json
          verbose: false
          token: ${{ secrets.CODECOV_TOKEN }}

      - name: Upload 4bytes
        run: yarn upload-4bytes

  test-4844:
    name: 4844 tests
    runs-on: ubuntu-latest
    steps:
      - uses: actions/checkout@v3
        with:
          submodules: recursive

      - name: Install Foundry
        uses: foundry-rs/foundry-toolchain@v1
        with:
          version: stable
          cache: false

      - uses: OffchainLabs/actions/run-nitro-test-node@main
        with:
          args: --pos
          no-token-bridge: true

      - name: Setup nodejs
        uses: actions/setup-node@v2
        with:
          node-version: 18
          cache: 'yarn'
          cache-dependency-path: '**/yarn.lock'

      - name: Install dependencies
        run: yarn install

      - name: Build
        run: yarn build:all

      - name: Test 4844
        run: yarn test:4844
  # test-e2e:
  #   name: Test e2e
  #   runs-on: ubuntu-latest
  #   steps:
  #     - uses: actions/checkout@v3
  #       with:
  #         submodules: recursive

  #     - uses: OffchainLabs/actions/run-nitro-test-node@main
  #       with:
  #         l3-node: true
  #         no-token-bridge: true
  #         no-l3-token-bridge: true
  #         nitro-contracts-branch: '${{ github.event.pull_request.head.sha || github.sha }}'
  #         nitro-testnode-ref: node-18

  #     - name: Setup node/yarn
  #       uses: actions/setup-node@v3
  #       with:
  #         node-version: 18
  #         cache: 'yarn'
  #         cache-dependency-path: '**/yarn.lock'

  #     - name: Install packages
  #       run: yarn

  #     - name: Compile contracts
  #       run: yarn build

  #     - name: Run e2e tests
  #       run: yarn test:e2e
  # test-e2e-custom-fee-token:
  #   name: Test e2e custom fee token
  #   runs-on: ubuntu-latest
  #   steps:
  #     - uses: actions/checkout@v3
  #       with:
  #         submodules: recursive

  #     - uses: OffchainLabs/actions/run-nitro-test-node@main
  #       with:
  #         l3-node: true
  #         args: --l3-fee-token
  #         no-token-bridge: true
  #         no-l3-token-bridge: true
  #         nitro-contracts-branch: '${{ github.event.pull_request.head.sha || github.sha }}'
  #         nitro-testnode-ref: node-18

  #     - name: Setup node/yarn
  #       uses: actions/setup-node@v3
  #       with:
  #         node-version: 18
  #         cache: 'yarn'
  #         cache-dependency-path: '**/yarn.lock'

  #     - name: Install packages
  #       run: yarn

  #     - name: Compile contracts
  #       run: yarn build

  #     - name: Run e2e tests
  #       run: yarn test:e2e
  # test-e2e-fee-token-6-decimals:
  #   name: Test e2e fee token with 6 decimals
  #   runs-on: ubuntu-latest
  #   steps:
  #     - uses: actions/checkout@v3
  #       with:
  #         submodules: recursive

  #     - uses: OffchainLabs/actions/run-nitro-test-node@main
  #       with:
  #         l3-node: true
  #         args: --l3-fee-token --l3-fee-token-decimals 6
  #         no-token-bridge: true
  #         no-l3-token-bridge: true
  #         nitro-contracts-branch: '${{ github.event.pull_request.head.sha || github.sha }}'
  #         nitro-testnode-ref: 'non18-decimal-token-node-18'

  #     - name: Setup node/yarn
  #       uses: actions/setup-node@v3
  #       with:
  #         node-version: 18
  #         cache: 'yarn'
  #         cache-dependency-path: '**/yarn.lock'

  #     - name: Install packages
  #       run: yarn

  #     - name: Compile contracts
  #       run: yarn build

  #     - name: Run e2e tests
  #       run: yarn test:e2e

  # bold-upgrade:
  #   name: BOLD upgrade test
  #   runs-on: ubuntu-latest
  #   steps:
  #     - uses: actions/checkout@v3
  #       with:
  #         submodules: recursive

  #     - name: Install Foundry
  #       uses: foundry-rs/foundry-toolchain@v1
  #       with:
  #         version: stable
  #         cache: false

  #     - name: Setup node/yarn
  #       uses: actions/setup-node@v3
  #       with:
  #         node-version: 18
  #         cache: 'yarn'
  #         cache-dependency-path: '**/yarn.lock'

  #     - name: Install packages
  #       run: yarn

  #     - name: Compile contracts
  #       run: yarn build:all

  #     - name: Copy .env
  #       run: |
  #         cp ./.env-sample ./.env

<<<<<<< HEAD
      - name: Test upgrade
        run: L1_RPC=${{ secrets.L1_RPC || 'https://rpc.ankr.com/eth' }} yarn test:upgrade

  test-e2e-custom-fee-token:
    name: Test e2e custom fee token
    runs-on: ubuntu-latest
    steps:
      - uses: actions/checkout@v3
        with:
          submodules: recursive

      - uses: OffchainLabs/actions/run-nitro-test-node@main
        with:
          args: --pos  --l3-fee-token --l3-fee-token-pricer
          l3-node: true
          no-token-bridge: true
          no-l3-token-bridge: true
          nitro-testnode-ref: fee-token-pricer
          # nitro-contracts-branch: 'custom-fee-rollup'
          nitro-contracts-branch: '${{ github.event.pull_request.head.sha || github.sha }}'

      - name: Setup node/yarn
        uses: actions/setup-node@v3
        with:
          node-version: 18
          cache: 'yarn'
          cache-dependency-path: '**/yarn.lock'

      - name: Install packages
        run: yarn

      - name: Compile contracts
        run: yarn build

      - name: Run e2e orbit tests
        run: yarn test:e2e:orbit

      - name: Run e2e orbit custom fee token rollup tests
        run: yarn test:e2e:orbit-fee-token-rollup
  test-e2e-fee-token-6-decimals:
    name: Test e2e fee token with 6 decimals
    runs-on: ubuntu-latest
    steps:
      - uses: actions/checkout@v3
        with:
          submodules: recursive

      - uses: OffchainLabs/actions/run-nitro-test-node@main
        with:
          l3-node: true
          args: --pos --l3-fee-token --l3-fee-token-pricer --l3-fee-token-decimals 6
          no-token-bridge: true
          no-l3-token-bridge: true
          nitro-testnode-ref: fee-token-pricer
          # nitro-contracts-branch: 'custom-fee-rollup'
          nitro-contracts-branch: '${{ github.event.pull_request.head.sha || github.sha }}'

      - name: Setup node/yarn
        uses: actions/setup-node@v3
        with:
          node-version: 18
          cache: 'yarn'
          cache-dependency-path: '**/yarn.lock'

      - name: Install packages
        run: yarn

      - name: Compile contracts
        run: yarn build

      - name: Run e2e tests
        run: yarn test:e2e:orbit

      - name: Run e2e orbit custom fee token rollup tests
        run: yarn test:e2e:orbit-fee-token-rollup
=======
  #     - name: Test upgrade
  #       run: L1_RPC=${{ secrets.L1_RPC || 'https://rpc.ankr.com/eth' }} yarn test:upgrade
>>>>>>> 601afc77
<|MERGE_RESOLUTION|>--- conflicted
+++ resolved
@@ -154,101 +154,108 @@
 
       - name: Test 4844
         run: yarn test:4844
-  # test-e2e:
-  #   name: Test e2e
-  #   runs-on: ubuntu-latest
-  #   steps:
-  #     - uses: actions/checkout@v3
-  #       with:
-  #         submodules: recursive
-
-  #     - uses: OffchainLabs/actions/run-nitro-test-node@main
-  #       with:
-  #         l3-node: true
-  #         no-token-bridge: true
-  #         no-l3-token-bridge: true
-  #         nitro-contracts-branch: '${{ github.event.pull_request.head.sha || github.sha }}'
-  #         nitro-testnode-ref: node-18
-
-  #     - name: Setup node/yarn
-  #       uses: actions/setup-node@v3
-  #       with:
-  #         node-version: 18
-  #         cache: 'yarn'
-  #         cache-dependency-path: '**/yarn.lock'
-
-  #     - name: Install packages
-  #       run: yarn
-
-  #     - name: Compile contracts
-  #       run: yarn build
-
-  #     - name: Run e2e tests
-  #       run: yarn test:e2e
-  # test-e2e-custom-fee-token:
-  #   name: Test e2e custom fee token
-  #   runs-on: ubuntu-latest
-  #   steps:
-  #     - uses: actions/checkout@v3
-  #       with:
-  #         submodules: recursive
-
-  #     - uses: OffchainLabs/actions/run-nitro-test-node@main
-  #       with:
-  #         l3-node: true
-  #         args: --l3-fee-token
-  #         no-token-bridge: true
-  #         no-l3-token-bridge: true
-  #         nitro-contracts-branch: '${{ github.event.pull_request.head.sha || github.sha }}'
-  #         nitro-testnode-ref: node-18
-
-  #     - name: Setup node/yarn
-  #       uses: actions/setup-node@v3
-  #       with:
-  #         node-version: 18
-  #         cache: 'yarn'
-  #         cache-dependency-path: '**/yarn.lock'
-
-  #     - name: Install packages
-  #       run: yarn
-
-  #     - name: Compile contracts
-  #       run: yarn build
-
-  #     - name: Run e2e tests
-  #       run: yarn test:e2e
-  # test-e2e-fee-token-6-decimals:
-  #   name: Test e2e fee token with 6 decimals
-  #   runs-on: ubuntu-latest
-  #   steps:
-  #     - uses: actions/checkout@v3
-  #       with:
-  #         submodules: recursive
-
-  #     - uses: OffchainLabs/actions/run-nitro-test-node@main
-  #       with:
-  #         l3-node: true
-  #         args: --l3-fee-token --l3-fee-token-decimals 6
-  #         no-token-bridge: true
-  #         no-l3-token-bridge: true
-  #         nitro-contracts-branch: '${{ github.event.pull_request.head.sha || github.sha }}'
-  #         nitro-testnode-ref: 'non18-decimal-token-node-18'
-
-  #     - name: Setup node/yarn
-  #       uses: actions/setup-node@v3
-  #       with:
-  #         node-version: 18
-  #         cache: 'yarn'
-  #         cache-dependency-path: '**/yarn.lock'
-
-  #     - name: Install packages
-  #       run: yarn
-
-  #     - name: Compile contracts
-  #       run: yarn build
-
-  #     - name: Run e2e tests
-  #       run: yarn test:e2e
+
+  test-e2e:
+    name: Test e2e
+    runs-on: ubuntu-latest
+    steps:
+      - uses: actions/checkout@v3
+        with:
+          submodules: recursive
+
+      - uses: OffchainLabs/actions/run-nitro-test-node@main
+        with:
+          l3-node: true
+          no-token-bridge: true
+          no-l3-token-bridge: true
+          nitro-contracts-branch: '${{ github.event.pull_request.head.sha || github.sha }}'
+          nitro-testnode-ref: node-18
+
+      - name: Setup node/yarn
+        uses: actions/setup-node@v3
+        with:
+          node-version: 18
+          cache: 'yarn'
+          cache-dependency-path: '**/yarn.lock'
+
+      - name: Install packages
+        run: yarn
+
+      - name: Compile contracts
+        run: yarn build
+
+      - name: Run e2e tests
+        run: yarn test:e2e
+
+  test-e2e-custom-fee-token:
+    name: Test e2e custom fee token
+    runs-on: ubuntu-latest
+    steps:
+      - uses: actions/checkout@v3
+        with:
+          submodules: recursive
+
+      - uses: OffchainLabs/actions/run-nitro-test-node@main
+        with:
+          l3-node: true
+          args: --l3-fee-token
+          no-token-bridge: true
+          no-l3-token-bridge: true
+          nitro-contracts-branch: '${{ github.event.pull_request.head.sha || github.sha }}'
+          nitro-testnode-ref: node-18
+
+      - name: Setup node/yarn
+        uses: actions/setup-node@v3
+        with:
+          node-version: 18
+          cache: 'yarn'
+          cache-dependency-path: '**/yarn.lock'
+
+      - name: Install packages
+        run: yarn
+
+      - name: Compile contracts
+        run: yarn build
+
+      - name: Run e2e tests
+        run: yarn test:e2e
+
+  test-e2e-fee-token-6-decimals:
+    name: Test e2e fee token with 6 decimals
+    runs-on: ubuntu-latest
+    steps:
+      - uses: actions/checkout@v3
+        with:
+          submodules: recursive
+
+      - uses: OffchainLabs/actions/run-nitro-test-node@main
+        with:
+          l3-node: true
+          args: --pos --l3-fee-token --l3-fee-token-pricer --l3-fee-token-decimals 6
+          no-token-bridge: true
+          no-l3-token-bridge: true
+          nitro-testnode-ref: fee-token-pricer
+          # nitro-contracts-branch: 'custom-fee-rollup'
+          nitro-contracts-branch: '${{ github.event.pull_request.head.sha || github.sha }}'
+
+      - name: Setup node/yarn
+        uses: actions/setup-node@v3
+        with:
+          node-version: 18
+          cache: 'yarn'
+          cache-dependency-path: '**/yarn.lock'
+
+      - name: Install packages
+        run: yarn
+
+      - name: Compile contracts
+        run: yarn build
+
+      - name: Run e2e tests
+        run: yarn test:e2e:orbit
+
+      - name: Run e2e orbit custom fee token rollup tests
+        run: yarn test:e2e:orbit-fee-token-rollup
 
   # bold-upgrade:
   #   name: BOLD upgrade test
@@ -281,83 +288,5 @@
   #       run: |
   #         cp ./.env-sample ./.env
 
-<<<<<<< HEAD
-      - name: Test upgrade
-        run: L1_RPC=${{ secrets.L1_RPC || 'https://rpc.ankr.com/eth' }} yarn test:upgrade
-
-  test-e2e-custom-fee-token:
-    name: Test e2e custom fee token
-    runs-on: ubuntu-latest
-    steps:
-      - uses: actions/checkout@v3
-        with:
-          submodules: recursive
-
-      - uses: OffchainLabs/actions/run-nitro-test-node@main
-        with:
-          args: --pos  --l3-fee-token --l3-fee-token-pricer
-          l3-node: true
-          no-token-bridge: true
-          no-l3-token-bridge: true
-          nitro-testnode-ref: fee-token-pricer
-          # nitro-contracts-branch: 'custom-fee-rollup'
-          nitro-contracts-branch: '${{ github.event.pull_request.head.sha || github.sha }}'
-
-      - name: Setup node/yarn
-        uses: actions/setup-node@v3
-        with:
-          node-version: 18
-          cache: 'yarn'
-          cache-dependency-path: '**/yarn.lock'
-
-      - name: Install packages
-        run: yarn
-
-      - name: Compile contracts
-        run: yarn build
-
-      - name: Run e2e orbit tests
-        run: yarn test:e2e:orbit
-
-      - name: Run e2e orbit custom fee token rollup tests
-        run: yarn test:e2e:orbit-fee-token-rollup
-  test-e2e-fee-token-6-decimals:
-    name: Test e2e fee token with 6 decimals
-    runs-on: ubuntu-latest
-    steps:
-      - uses: actions/checkout@v3
-        with:
-          submodules: recursive
-
-      - uses: OffchainLabs/actions/run-nitro-test-node@main
-        with:
-          l3-node: true
-          args: --pos --l3-fee-token --l3-fee-token-pricer --l3-fee-token-decimals 6
-          no-token-bridge: true
-          no-l3-token-bridge: true
-          nitro-testnode-ref: fee-token-pricer
-          # nitro-contracts-branch: 'custom-fee-rollup'
-          nitro-contracts-branch: '${{ github.event.pull_request.head.sha || github.sha }}'
-
-      - name: Setup node/yarn
-        uses: actions/setup-node@v3
-        with:
-          node-version: 18
-          cache: 'yarn'
-          cache-dependency-path: '**/yarn.lock'
-
-      - name: Install packages
-        run: yarn
-
-      - name: Compile contracts
-        run: yarn build
-
-      - name: Run e2e tests
-        run: yarn test:e2e:orbit
-
-      - name: Run e2e orbit custom fee token rollup tests
-        run: yarn test:e2e:orbit-fee-token-rollup
-=======
   #     - name: Test upgrade
-  #       run: L1_RPC=${{ secrets.L1_RPC || 'https://rpc.ankr.com/eth' }} yarn test:upgrade
->>>>>>> 601afc77
+  #       run: L1_RPC=${{ secrets.L1_RPC || 'https://rpc.ankr.com/eth' }} yarn test:upgrade