--- conflicted
+++ resolved
@@ -67,9 +67,6 @@
     // Regular Expression Denial of Service (ReDoS) in micromatch
     "GHSA-952p-6rrq-rcjv",
     // cookie accepts cookie name, path, and domain with out of bounds characters
-<<<<<<< HEAD
-    "GHSA-pxg6-pf52-xh8x"
-=======
     "GHSA-pxg6-pf52-xh8x",
     // Elliptic's verify function omits uniqueness validation
     "GHSA-434g-2637-qmqr",
@@ -79,6 +76,5 @@
     "GHSA-584q-6j8j-r5pm",
     // Regular Expression Denial of Service (ReDoS) in cross-spawn
     "GHSA-3xgq-45jj-v275"
->>>>>>> 763bd779
   ]
 }