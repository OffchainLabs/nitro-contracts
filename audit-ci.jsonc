--- conflicted
+++ resolved
@@ -56,21 +56,12 @@
     "GHSA-fwr7-v2mv-hh25",
     // ws affected by a DoS when handling a request with many HTTP headers
     "GHSA-3h5v-q93c-6h6q",
-<<<<<<< HEAD
-    // Elliptic allows BER-encoded signatures
-    "GHSA-49q7-c7j4-3p7m",
-    // Elliptic's ECDSA missing check for whether leading bit of r and s is zero
-    "GHSA-977x-g7h5-7qgw",
-    // Elliptic's EDDSA missing signature length check
-    "GHSA-f7q4-pwc6-w24p",
-=======
     // Elliptic allows BER-encoded signatures - only used in dev
     "GHSA-49q7-c7j4-3p7m",
     // Elliptic's EDDSA missing signature length check - only used in dev
     "GHSA-f7q4-pwc6-w24p",
     // Elliptic's ECDSA missing check for whether leading bit of r and s is zero - only used in dev
     "GHSA-977x-g7h5-7qgw",
->>>>>>> 28fc050d
     // Server-Side Request Forgery in axios
     "GHSA-8hc4-vh64-cxmj"
   ]
